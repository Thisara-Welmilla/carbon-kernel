#!/bin/sh
# ---------------------------------------------------------------------------
#  Copyright (c) 2015, WSO2 Inc. (http://www.wso2.org) All Rights Reserved.
#
#  Licensed under the Apache License, Version 2.0 (the "License");
#  you may not use this file except in compliance with the License.
#  You may obtain a copy of the License at
#
#  http://www.apache.org/licenses/LICENSE-2.0
#
#  Unless required by applicable law or agreed to in writing, software
#  distributed under the License is distributed on an "AS IS" BASIS,
#  WITHOUT WARRANTIES OR CONDITIONS OF ANY KIND, either express or implied.
#  See the License for the specific language governing permissions and
#  limitations under the License.

# ----------------------------------------------------------------------------

cygwin=false;
darwin=false;
os400=false;
mingw=false;
case "`uname`" in
CYGWIN*) cygwin=true;;
MINGW*) mingw=true;;
OS400*) os400=true;;
Darwin*) darwin=true
        if [ -z "$JAVA_VERSION" ] ; then
             JAVA_VERSION="CurrentJDK"
           else
             echo "Using Java version: $JAVA_VERSION"
           fi
           if [ -z "$JAVA_HOME" ] ; then
             JAVA_HOME=/System/Library/Frameworks/JavaVM.framework/Versions/${JAVA_VERSION}/Home
           fi
           ;;
esac

# resolve links - $0 may be a softlink
PRG="$0"

while [ -h "$PRG" ]; do
  ls=`ls -ld "$PRG"`
  link=`expr "$ls" : '.*-> \(.*\)$'`
  if expr "$link" : '.*/.*' > /dev/null; then
    PRG="$link"
  else
    PRG=`dirname "$PRG"`/"$link"
  fi
done

# Get standard environment variables
PRGDIR=`dirname "$PRG"`

# Only set CARBON_HOME if not already set
[ -z "$CARBON_HOME" ] && CARBON_HOME=`cd "$PRGDIR/.." ; pwd`

# For Cygwin, ensure paths are in UNIX format before anything is touched
if $cygwin; then
  [ -n "$JAVA_HOME" ] && JAVA_HOME=`cygpath --unix "$JAVA_HOME"`
  [ -n "$CARBON_HOME" ] && CARBON_HOME=`cygpath --unix "$CARBON_HOME"`
fi

# For OS400
if $os400; then
  # Set job priority to standard for interactive (interactive - 6) by using
  # the interactive priority - 6, the helper threads that respond to requests
  # will be running at the same priority as interactive jobs.
  COMMAND='chgjob job('$JOBNAME') runpty(6)'
  system $COMMAND

  # Enable multi threading
  QIBM_MULTI_THREADED=Y
  export QIBM_MULTI_THREADED
fi

# For Migwn, ensure paths are in UNIX format before anything is touched
if $mingw ; then
  [ -n "$CARBON_HOME" ] &&
    CARBON_HOME="`(cd "$CARBON_HOME"; pwd)`"
  [ -n "$JAVA_HOME" ] &&
    JAVA_HOME="`(cd "$JAVA_HOME"; pwd)`"
fi

if [ -z "$JAVACMD" ] ; then
  if [ -n "$JAVA_HOME"  ] ; then
    if [ -x "$JAVA_HOME/jre/sh/java" ] ; then
      # IBM's JDK on AIX uses strange locations for the executables
      JAVACMD="$JAVA_HOME/jre/sh/java"
    else
      JAVACMD="$JAVA_HOME/bin/java"
    fi
  else
    JAVACMD=java
  fi
fi

if [ ! -x "$JAVACMD" ] ; then
  echo "Error: JAVA_HOME is not defined correctly."
  echo " CARBON cannot execute $JAVACMD"
  exit 1
fi

# if JAVA_HOME is not set we're not happy
if [ -z "$JAVA_HOME" ]; then
  echo "You must set the JAVA_HOME variable before running CARBON."
  exit 1
fi

<<<<<<< HEAD
java_version=$("$JAVACMD" -version 2>&1 | awk -F '"' '/version/ {print $2}')
java_version_formatted=$(echo "$java_version" | awk -F. '{printf("%02d%02d",$1,$2);}')
if [ $java_version_formatted -lt 0108 ] || [ $java_version_formatted -gt 1700 ]; then
   echo " Starting WSO2 Carbon (in unsupported JDK)"
   echo " [ERROR] CARBON is supported only between JDK 1.8 and 17"
   exit 1
fi

=======
>>>>>>> 96c1bce7
echo JAVA_HOME environment variable is set to $JAVA_HOME
echo CARBON_HOME environment variable is set to $CARBON_HOME

# get the current directory from which the script is executed
CURRENT_DIR=${PWD};

cd "$CARBON_HOME/bin/";
java -cp "../bin/tools/*" -Dwso2.carbon.tool="jar-to-bundle-converter" org.wso2.carbon.tools.CarbonToolExecutor "$1" "$2" "$CURRENT_DIR"<|MERGE_RESOLUTION|>--- conflicted
+++ resolved
@@ -107,17 +107,6 @@
   exit 1
 fi
 
-<<<<<<< HEAD
-java_version=$("$JAVACMD" -version 2>&1 | awk -F '"' '/version/ {print $2}')
-java_version_formatted=$(echo "$java_version" | awk -F. '{printf("%02d%02d",$1,$2);}')
-if [ $java_version_formatted -lt 0108 ] || [ $java_version_formatted -gt 1700 ]; then
-   echo " Starting WSO2 Carbon (in unsupported JDK)"
-   echo " [ERROR] CARBON is supported only between JDK 1.8 and 17"
-   exit 1
-fi
-
-=======
->>>>>>> 96c1bce7
 echo JAVA_HOME environment variable is set to $JAVA_HOME
 echo CARBON_HOME environment variable is set to $CARBON_HOME
 
