--- conflicted
+++ resolved
@@ -3,11 +3,7 @@
     <parent>
         <groupId>org.wso2.carbon</groupId>
         <artifactId>carbon-parent</artifactId>
-<<<<<<< HEAD
-        <version>4.5.0-SNAPSHOT</version>
-=======
         <version>4.4.2-SNAPSHOT</version>
->>>>>>> 6956507f
         <relativePath>../parent/pom.xml</relativePath>
     </parent>
 
