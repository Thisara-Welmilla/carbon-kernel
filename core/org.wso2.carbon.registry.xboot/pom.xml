--- conflicted
+++ resolved
@@ -20,11 +20,7 @@
     <parent>
         <groupId>org.wso2.carbon</groupId>
         <artifactId>carbon-kernel</artifactId>
-<<<<<<< HEAD
-        <version>4.4.7-SNAPSHOT</version>
-=======
         <version>4.4.8-SNAPSHOT</version>
->>>>>>> f490f100
         <relativePath>../pom.xml</relativePath>
     </parent>
 
