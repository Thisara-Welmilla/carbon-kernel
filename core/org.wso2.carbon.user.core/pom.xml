<?xml version="1.0" encoding="utf-8"?>
<!--
 ~ Copyright (c) WSO2 Inc. (http://wso2.com) All Rights Reserved.
 ~
 ~ Licensed under the Apache License, Version 2.0 (the "License");
 ~ you may not use this file except in compliance with the License.
 ~ You may obtain a copy of the License at
 ~
 ~      http://www.apache.org/licenses/LICENSE-2.0
 ~
 ~ Unless required by applicable law or agreed to in writing, software
 ~ distributed under the License is distributed on an "AS IS" BASIS,
 ~ WITHOUT WARRANTIES OR CONDITIONS OF ANY KIND, either express or implied.
 ~ See the License for the specific language governing permissions and
 ~ limitations under the License.
-->

<project xmlns="http://maven.apache.org/POM/4.0.0" xmlns:xsi="http://www.w3.org/2001/XMLSchema-instance" xsi:schemaLocation="http://maven.apache.org/POM/4.0.0 http://maven.apache.org/maven-v4_0_0.xsd">

    <parent>
        <groupId>org.wso2.carbon</groupId>
        <artifactId>carbon-kernel</artifactId>
<<<<<<< HEAD
        <version>4.4.2-SNAPSHOT</version>
=======
        <version>4.5.0-SNAPSHOT</version>
>>>>>>> e208b4ac
        <relativePath>../pom.xml</relativePath>
    </parent>

    <modelVersion>4.0.0</modelVersion>
    <artifactId>org.wso2.carbon.user.core</artifactId>
    <packaging>bundle</packaging>
    <name>WSO2 Carbon - User Manager Kernel</name>
    <description>A custom wso2 product</description>
    <url>http://wso2.org</url>

    <dependencies>
        <dependency>
            <groupId>org.wso2.carbon</groupId>
            <artifactId>javax.cache.wso2</artifactId>
        </dependency>
        <dependency>
            <groupId>org.wso2.carbon</groupId>
            <artifactId>org.wso2.carbon.user.api</artifactId>
        </dependency>
        <dependency>
            <groupId>org.wso2.carbon</groupId>
            <artifactId>org.wso2.carbon.utils</artifactId>
        </dependency>
        <dependency>
            <groupId>junit</groupId>
            <artifactId>junit</artifactId>
            <scope>test</scope>
        </dependency>
        <dependency>
            <groupId>com.h2database.wso2</groupId>
            <artifactId>h2-database-engine</artifactId>
            <scope>test</scope>
        </dependency>
        <dependency>
            <groupId>commons-dbcp.wso2</groupId>
            <artifactId>commons-dbcp</artifactId>
        </dependency>
        <dependency>
            <groupId>org.wso2.carbon</groupId>
            <artifactId>org.wso2.carbon.logging</artifactId>
        </dependency>
        <dependency>
            <groupId>org.apache.tomcat.wso2</groupId>
            <artifactId>jdbc-pool</artifactId>
            <version>${jdbc-pool.version}</version>
        </dependency>
        <dependency>
            <groupId>org.wso2.securevault</groupId>
            <artifactId>org.wso2.securevault</artifactId>
        </dependency>
        <dependency>
            <groupId>commons-pool.wso2</groupId>
            <artifactId>commons-pool</artifactId>
            <scope>test</scope>
        </dependency>
        <dependency>
            <groupId>backport-util-concurrent.wso2</groupId>
            <artifactId>backport-util-concurrent</artifactId>
            <scope>test</scope>
        </dependency>
        <dependency>
            <groupId>commons-collections.wso2</groupId>
            <artifactId>commons-collections</artifactId>
        </dependency>
    </dependencies>

    <build>
        <plugins>
            <plugin>
                <artifactId>maven-resources-plugin</artifactId>
                <executions>
                    <execution>
                        <id>copy-resources</id>
                        <!-- here the phase you need -->
                        <phase>process-test-resources</phase>
                        <goals>
                            <goal>copy-resources</goal>
                        </goals>
                        <configuration>
                            <outputDirectory>${basedir}/target/clear-resources</outputDirectory>
                            <resources>
                                <resource>
                                    <directory>src/test/resources</directory>
                                    <includes>
                                        <include>**/user-mgt-clear.xml</include>
                                        <include>**/WSO2CARBON_DB_CLEAR.h2.db</include>
                                    </includes>
                                </resource>
                            </resources>
                        </configuration>
                    </execution>
                </executions>
            </plugin>
            <plugin>
                <groupId>org.apache.felix</groupId>
                <artifactId>maven-scr-plugin</artifactId>
            </plugin>
            <plugin>
                <groupId>org.apache.felix</groupId>
                <artifactId>maven-bundle-plugin</artifactId>

                <extensions>true</extensions>
                <configuration>
                    <instructions>
                        <Bundle-SymbolicName>${project.artifactId}</Bundle-SymbolicName>
                        <Bundle-Activator>org.wso2.carbon.user.core.internal.Activator
                        </Bundle-Activator>
                        <Private-Package>org.wso2.carbon.user.core.internal</Private-Package>
                        <Export-Package>
                            !org.wso2.carbon.user.core.internal,
                            org.wso2.carbon.user.core.*
                        </Export-Package>
                        <Import-Package>
                            !javax.xml.namespace,
                            org.wso2.carbon.utils.*,
                            org.apache.axiom.*; version="${imp.pkg.version.axiom}",
                            javax.sql.*,
                            org.apache.commons.logging.*,
                            org.apache.commons.lang.*;
                            javax.naming.*,
                            javax.xml.stream.*; version="1.0.1",
                            javax.xml.namespace; version=0.0.0,
                            *;resolution:=optional
                        </Import-Package>
                        <DynamicImport-Package>*</DynamicImport-Package>
                    </instructions>
                </configuration>
            </plugin>
            <plugin>
                <artifactId>maven-surefire-plugin</artifactId>
                <inherited>true</inherited>
                <configuration>
                    <excludes>
                        <exclude>**/BaseTestCase.java</exclude>
                    </excludes>
                    <!-- Uncomment this if you need logging -->
                    <!-- systemProperties>
                     <property>
                       <name>log4j.configuration</name>
                       <value>test-log4j.xml</value>
                     </property>
                   </systemProperties -->
                </configuration>
            </plugin>
        </plugins>
    </build>

    <profiles>
        <profile>
            <id>findbugs</id>
            <activation>
                <property>
                    <name>findbugs</name>
                    <value>true</value>
                </property>
            </activation>
            <build>
                <plugins>
                    <plugin>
                        <groupId>org.codehaus.mojo</groupId>
                        <artifactId>findbugs-maven-plugin</artifactId>
                        <version>2.0.1</version>
                        <configuration>
                            <effort>Max</effort>
                            <threshold>Low</threshold>
                            <xmlOutput>false</xmlOutput>
                            <excludeFilterFile>user-core-findbugs-excluded.xml</excludeFilterFile>
                        </configuration>
                        <executions>
                            <execution>
                                <phase>verify</phase>
                                <goals>
                                    <goal>check</goal>
                                </goals>
                            </execution>
                        </executions>
                    </plugin>
                </plugins>
            </build>
        </profile>
    </profiles>
</project><|MERGE_RESOLUTION|>--- conflicted
+++ resolved
@@ -20,11 +20,7 @@
     <parent>
         <groupId>org.wso2.carbon</groupId>
         <artifactId>carbon-kernel</artifactId>
-<<<<<<< HEAD
-        <version>4.4.2-SNAPSHOT</version>
-=======
         <version>4.5.0-SNAPSHOT</version>
->>>>>>> e208b4ac
         <relativePath>../pom.xml</relativePath>
     </parent>
 
@@ -143,7 +139,6 @@
                             org.apache.axiom.*; version="${imp.pkg.version.axiom}",
                             javax.sql.*,
                             org.apache.commons.logging.*,
-                            org.apache.commons.lang.*;
                             javax.naming.*,
                             javax.xml.stream.*; version="1.0.1",
                             javax.xml.namespace; version=0.0.0,
