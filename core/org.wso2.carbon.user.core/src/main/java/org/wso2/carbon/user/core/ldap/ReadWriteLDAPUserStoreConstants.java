/*
 * Copyright 2005-2007 WSO2, Inc. (http://wso2.com)
 *
 * Licensed under the Apache License, Version 2.0 (the "License");
 * you may not use this file except in compliance with the License.
 * You may obtain a copy of the License at
 *
 * http://www.apache.org/licenses/LICENSE-2.0
 *
 * Unless required by applicable law or agreed to in writing, software
 * distributed under the License is distributed on an "AS IS" BASIS,
 * WITHOUT WARRANTIES OR CONDITIONS OF ANY KIND, either express or implied.
 * See the License for the specific language governing permissions and
 * limitations under the License.
 */
package org.wso2.carbon.user.core.ldap;


import org.wso2.carbon.user.api.Property;
import org.wso2.carbon.user.core.UserStoreConfigConstants;

import java.util.ArrayList;

public class ReadWriteLDAPUserStoreConstants {


    //Properties for Read Write LDAP User Store Manager
    public static final ArrayList<Property> RWLDAP_USERSTORE_PROPERTIES = new ArrayList<Property>();
    public static final ArrayList<Property> OPTINAL_RWLDAP_USERSTORE_PROPERTIES = new ArrayList<Property>();

    //For multiple attribute separation
    private static final String MULTI_ATTRIBUTE_SEPARATOR = "MultiAttributeSeparator";
    private static final String MULTI_ATTRIBUTE_SEPARATOR_DESCRIPTION = "This is the separator for multiple claim values";
    private static final String DisplayNameAttributeDescription = "Attribute name to display as the Display Name";
    private static final String DisplayNameAttribute = "DisplayNameAttribute";

    static {
        setMandatoryProperty(UserStoreConfigConstants.connectionName, "Connection Name", "uid=," +
                "ou=", UserStoreConfigConstants.connectionNameDescription, false);
        setMandatoryProperty(UserStoreConfigConstants.connectionURL, "Connection URL", "ldap://",
                UserStoreConfigConstants.connectionURLDescription, false);
        setMandatoryProperty(UserStoreConfigConstants.connectionPassword, "Connection Password",
                "", UserStoreConfigConstants.connectionPasswordDescription, true);
        setMandatoryProperty(UserStoreConfigConstants.userSearchBase, "User Search Based",
                "ou=Users,dc=wso2,dc=org", UserStoreConfigConstants.userSearchBaseDescription, false);
        setMandatoryProperty(UserStoreConfigConstants.usernameListFilter, "User Object Class",
                "(objectClass=person)", UserStoreConfigConstants.usernameListFilterDescription, false);
        setMandatoryProperty(UserStoreConfigConstants.userNameAttribute, "Username Attribute",
                "uid", UserStoreConfigConstants.userNameAttributeDescription, false);
        setMandatoryProperty(UserStoreConfigConstants.usernameSearchFilter, "User Search Filter",
                "(&amp;(objectClass=person)(uid=?))", UserStoreConfigConstants
                        .usernameSearchFilterDescription, false);
        setMandatoryProperty(UserStoreConfigConstants.userEntryObjectClass,
                "User Entry Object Class", "wso2Person", UserStoreConfigConstants
                        .userEntryObjectClassDescription, false);
        setMandatoryProperty(UserStoreConfigConstants.groupEntryObjectClass,
                "Group Entry Object Class", "groupOfNames", UserStoreConfigConstants
                        .groupEntryObjectClassDescription, false);

        setProperty(UserStoreConfigConstants.maxUserNameListLength, "Maximum User List Length", "100", UserStoreConfigConstants.maxUserNameListLengthDescription);
        setProperty(UserStoreConfigConstants.maxRoleNameListLength, "Maximum Role List Length", "100", UserStoreConfigConstants.maxRoleNameListLengthDescription);
        setProperty(UserStoreConfigConstants.userRolesCacheEnabled, "Enable User Role Cache", "true", UserStoreConfigConstants.userRolesCacheEnabledDescription);
        setProperty(UserStoreConfigConstants.SCIMEnabled, "SCIM Enabled", "false", UserStoreConfigConstants.SCIMEnabledDescription);
        setProperty(DisplayNameAttribute, "Display name attribute", "uid", DisplayNameAttributeDescription);
        setProperty(UserStoreConfigConstants.disabled, "Disabled", "false", UserStoreConfigConstants.disabledDescription);
        setProperty(MULTI_ATTRIBUTE_SEPARATOR, "Multiple Attribute Separator", ",", MULTI_ATTRIBUTE_SEPARATOR_DESCRIPTION);
        
        Property readLDAPGroups = new Property(UserStoreConfigConstants.readGroups, "true", "Enable Read Groups#" + UserStoreConfigConstants.readLDAPGroupsDescription, null);
        //Mandatory only if readGroups is enabled
        Property groupSearchBase = new Property(UserStoreConfigConstants.groupSearchBase, "ou=Groups,dc=wso2,dc=org", "Group Search Base#" + UserStoreConfigConstants.groupSearchBaseDescription, null);
        Property groupNameListFilter = new Property(UserStoreConfigConstants.groupNameListFilter, "(objectClass=groupOfNames)", "Group Object Class#" + UserStoreConfigConstants.groupNameListFilterDescription, null);
        Property groupNameAttribute = new Property(UserStoreConfigConstants.groupNameAttribute, "cn", "Group Name Attribute#" + UserStoreConfigConstants.groupNameAttributeDescription, null);
        Property membershipAttribute = new Property(UserStoreConfigConstants.membershipAttribute, "member", "Membership Attribute#" + UserStoreConfigConstants.membershipAttributeDescription, null);
        Property groupNameSearchFilter = new Property(UserStoreConfigConstants.groupNameSearchFilter, "(&amp;(objectClass=groupOfNames)(cn=?))"
                , "Group Search Filter#" + UserStoreConfigConstants.groupNameSearchFilterDescription, null);
//        readLDAPGroups.setChildProperties(new Property[]{groupSearchBase,groupNameListFilter,groupNameAttribute,membershipAttribute,groupNameSearchFilter});

        RWLDAP_USERSTORE_PROPERTIES.add(readLDAPGroups);
        RWLDAP_USERSTORE_PROPERTIES.add(groupSearchBase);
        RWLDAP_USERSTORE_PROPERTIES.add(groupNameAttribute);
        RWLDAP_USERSTORE_PROPERTIES.add(groupNameListFilter);
        RWLDAP_USERSTORE_PROPERTIES.add(membershipAttribute);
        RWLDAP_USERSTORE_PROPERTIES.add(groupNameSearchFilter);


//      LDAP Specific Properties
        setProperty(UserStoreConfigConstants.passwordHashMethod, "Password Hashing Algorithm", "SHA", UserStoreConfigConstants.passwordHashMethodDescription);
        setProperty(UserStoreConfigConstants.userDNPattern, "User DN Pattern", "", UserStoreConfigConstants.userDNPatternDescription);
        setProperty(UserStoreConfigConstants.passwordJavaScriptRegEx, "Password RegEx (Javascript)", "^[\\S]{5,30}$", UserStoreConfigConstants.passwordJavaScriptRegExDescription);
        setProperty("PasswordJavaRegExViolationErrorMsg", "Password RegEx Violation Error Message", "Password length should be within 5 to 30 characters",
                "Error message when the password is not matched with PasswordJavaRegEx ");
        setProperty(UserStoreConfigConstants.usernameJavaScriptRegEx, "Username RegEx (Javascript)", "^[\\S]{3,30}$", UserStoreConfigConstants.usernameJavaRegExDescription);
        setProperty(UserStoreConfigConstants.usernameJavaRegEx, "Username RegEx (Java)", "[a-zA-Z0-9._-|//]{3,30}$", UserStoreConfigConstants.usernameJavaRegExDescription);
        setProperty("UsernameJavaRegExViolationErrorMsg", "Username RegEx Violation Error Message",
                "Username pattern policy violated. username should contain  only lower case letters[a-z], upper case letters[A-Z], digits[0-9] or /_| characters and length should be within 3 to 30",
                "Error message when the Username is not matched with UsernameJavaRegEx ");
        setProperty(UserStoreConfigConstants.roleNameJavaScriptRegEx, "Role Name RegEx (Javascript)", "^[\\S]{3,30}$", UserStoreConfigConstants.roleNameJavaScriptRegExDescription);
        setProperty(UserStoreConfigConstants.roleNameJavaRegEx, "Role Name RegEx (Java)", "[a-zA-Z0-9._-|//]{3,30}$", UserStoreConfigConstants.roleNameJavaRegExDescription);
        setProperty(UserStoreConfigConstants.BULK_IMPORT_SUPPORT, "Bulk Import Support","true","Bulk Import Supported");
        setProperty(UserStoreConfigConstants.writeGroups, "Enable Write Groups", "true", UserStoreConfigConstants.writeGroupsDescription);
        setProperty(UserStoreConfigConstants.emptyRolesAllowed, "Allow Empty Roles", "true", UserStoreConfigConstants.emptyRolesAllowedDescription);
        setProperty(UserStoreConfigConstants.memberOfAttribute, "Member Of Attribute", "", UserStoreConfigConstants.memberOfAttribute);
        setProperty(UserStoreConfigConstants.connectionPoolingEnabled, "Enable LDAP Connection Pooling", "false",
                UserStoreConfigConstants.connectionPoolingEnabledDescription);
        setProperty("UniqueID", "", "", "");
<<<<<<< HEAD
=======
        setProperty(UserStoreConfigConstants.CASE_SENSITIVE_USERNAME, "Case Sensitive Username", "true",
                UserStoreConfigConstants.CASE_SENSITIVE_USERNAME_DESCRIPTION);
>>>>>>> e208b4ac
    }

    private static void setMandatoryProperty(String name, String displayName, String value,
                                             String description, boolean encrypt) {
        String propertyDescription = displayName + "#" + description;
        if (encrypt) {
            propertyDescription += "#encrypt";
        }
        Property property = new Property(name, value, propertyDescription, null);
        RWLDAP_USERSTORE_PROPERTIES.add(property);

    }

    private static void setProperty(String name, String displayName, String value,
                                    String description) {
        Property property = new Property(name, value, displayName + "#" + description, null);
        OPTINAL_RWLDAP_USERSTORE_PROPERTIES.add(property);

    }

}<|MERGE_RESOLUTION|>--- conflicted
+++ resolved
@@ -96,18 +96,12 @@
                 "Error message when the Username is not matched with UsernameJavaRegEx ");
         setProperty(UserStoreConfigConstants.roleNameJavaScriptRegEx, "Role Name RegEx (Javascript)", "^[\\S]{3,30}$", UserStoreConfigConstants.roleNameJavaScriptRegExDescription);
         setProperty(UserStoreConfigConstants.roleNameJavaRegEx, "Role Name RegEx (Java)", "[a-zA-Z0-9._-|//]{3,30}$", UserStoreConfigConstants.roleNameJavaRegExDescription);
-        setProperty(UserStoreConfigConstants.BULK_IMPORT_SUPPORT, "Bulk Import Support","true","Bulk Import Supported");
         setProperty(UserStoreConfigConstants.writeGroups, "Enable Write Groups", "true", UserStoreConfigConstants.writeGroupsDescription);
         setProperty(UserStoreConfigConstants.emptyRolesAllowed, "Allow Empty Roles", "true", UserStoreConfigConstants.emptyRolesAllowedDescription);
         setProperty(UserStoreConfigConstants.memberOfAttribute, "Member Of Attribute", "", UserStoreConfigConstants.memberOfAttribute);
         setProperty(UserStoreConfigConstants.connectionPoolingEnabled, "Enable LDAP Connection Pooling", "false",
                 UserStoreConfigConstants.connectionPoolingEnabledDescription);
         setProperty("UniqueID", "", "", "");
-<<<<<<< HEAD
-=======
-        setProperty(UserStoreConfigConstants.CASE_SENSITIVE_USERNAME, "Case Sensitive Username", "true",
-                UserStoreConfigConstants.CASE_SENSITIVE_USERNAME_DESCRIPTION);
->>>>>>> e208b4ac
     }
 
     private static void setMandatoryProperty(String name, String displayName, String value,
