/*
 * Copyright 2005-2007 WSO2, Inc. (http://wso2.com)
 *
 * Licensed under the Apache License, Version 2.0 (the "License");
 * you may not use this file except in compliance with the License.
 * You may obtain a copy of the License at
 *
 * http://www.apache.org/licenses/LICENSE-2.0
 *
 * Unless required by applicable law or agreed to in writing, software
 * distributed under the License is distributed on an "AS IS" BASIS,
 * WITHOUT WARRANTIES OR CONDITIONS OF ANY KIND, either express or implied.
 * See the License for the specific language governing permissions and
 * limitations under the License.
 */
package org.wso2.carbon.user.core.ldap;

import org.wso2.carbon.user.api.Property;
import org.wso2.carbon.user.core.UserStoreConfigConstants;

import java.util.ArrayList;

import static org.wso2.carbon.user.core.constants.UserStoreUIConstants.DataCategory.BASIC;
import static org.wso2.carbon.user.core.constants.UserStoreUIConstants.DataCategory.CONNECTION;
import static org.wso2.carbon.user.core.constants.UserStoreUIConstants.DataCategory.GROUP;
import static org.wso2.carbon.user.core.constants.UserStoreUIConstants.DataCategory.USER;
import static org.wso2.carbon.user.core.constants.UserStoreUIConstants.DataImportance.FALSE;
import static org.wso2.carbon.user.core.constants.UserStoreUIConstants.DataImportance.TRUE;
import static org.wso2.carbon.user.core.constants.UserStoreUIConstants.DataTypes.BOOLEAN;
import static org.wso2.carbon.user.core.constants.UserStoreUIConstants.DataTypes.PASSWORD;
import static org.wso2.carbon.user.core.constants.UserStoreUIConstants.DataTypes.STRING;
import static org.wso2.carbon.user.core.ldap.LDAPConstants.DEFAULT_LDAP_TIME_FORMATS_PATTERN;

/**
 * This class contains the constants related to the Read Only LDAP User Store Manager.
 */
public class ReadOnlyLDAPUserStoreConstants {

    //Properties for Read Write LDAP User Store Manager
    public static final ArrayList<Property> ROLDAP_USERSTORE_PROPERTIES = new ArrayList<Property>();
    public static final ArrayList<Property> UNIQUE_ID_ROLDAP_USERSTORE_PROPERTIES = new ArrayList<Property>();
    public static final ArrayList<Property> OPTIONAL_ROLDAP_USERSTORE_PROPERTIES = new ArrayList<Property>();

    //For multiple attribute separation
    private static final String MULTI_ATTRIBUTE_SEPARATOR = "MultiAttributeSeparator";
    private static final String MULTI_ATTRIBUTE_SEPARATOR_DESCRIPTION
            = "This is the separator for multiple claim values";
    private static final String DisplayNameAttributeDescription = "Attribute name to display as the Display Name";
    private static final String DisplayNameAttribute = "DisplayNameAttribute";
    private static final String roleDNPattern = "RoleDNPattern";
    private static final String roleDNPatternDescription =
            "The patten for groups's DN. It can be defined to improve " + "the LDAP search";

    static {

        setMandatoryProperty(UserStoreConfigConstants.connectionURL, "Connection URL", "ldap://",
                UserStoreConfigConstants.connectionURLDescription, false,
                new Property[] { CONNECTION.getProperty(), STRING.getProperty(), TRUE.getProperty() });
        setMandatoryProperty(UserStoreConfigConstants.connectionName, "Connection Name", "uid=," + "ou=",
                UserStoreConfigConstants.connectionNameDescription, false,
                new Property[] { CONNECTION.getProperty(), STRING.getProperty(), TRUE.getProperty() });
        setMandatoryProperty(UserStoreConfigConstants.connectionPassword, "Connection Password", "",
                UserStoreConfigConstants.connectionPasswordDescription, true,
                new Property[] { CONNECTION.getProperty(), PASSWORD.getProperty(), TRUE.getProperty() });
        setMandatoryProperty(UserStoreConfigConstants.userSearchBase, "User Search Base",
                "ou=Users,dc=wso2,dc=org", UserStoreConfigConstants.userSearchBaseDescription, false,
                new Property[] { USER.getProperty(), STRING.getProperty(), TRUE.getProperty() });
        setMandatoryProperty(UserStoreConfigConstants.userNameAttribute, "Username Attribute", "uid",
                UserStoreConfigConstants.userNameAttributeDescription, false,
                new Property[] { USER.getProperty(), STRING.getProperty(), TRUE.getProperty() });
        setMandatoryProperty(UserStoreConfigConstants.usernameSearchFilter, "User Search Filter",
                "(&(objectClass=person)(uid=?))", UserStoreConfigConstants.usernameSearchFilterDescription, false,
                new Property[] { USER.getProperty(), STRING.getProperty(), TRUE.getProperty() });
        setMandatoryProperty(UserStoreConfigConstants.usernameListFilter, "User List Filter", "(objectClass=person)",
                UserStoreConfigConstants.usernameListFilterDescription, false,
                new Property[] { USER.getProperty(), STRING.getProperty(), TRUE.getProperty() });
        setMandatoryPropertyForUniqueIdStore(UserStoreConfigConstants.userIdAttribute,
                UserStoreConfigConstants.userIdAttributeName, "scimId",
                UserStoreConfigConstants.userIdAttributeDescription, false,
                new Property[] { USER.getProperty(), STRING.getProperty(), TRUE.getProperty() });
        setMandatoryPropertyForUniqueIdStore(UserStoreConfigConstants.userIdSearchFilter,
                UserStoreConfigConstants.userIdSearchFilterAttributeName, "(&(objectClass=person)(scimId=?))",
                UserStoreConfigConstants.userIdSearchFilterDescription, false,
                new Property[] { USER.getProperty(), STRING.getProperty(), TRUE.getProperty() });

        // Group Id Related Userstore Configurations - By default this will be disabled.
        setMandatoryPropertyForUniqueIdStore(UserStoreConfigConstants.GROUP_ID_ENABLED,
                UserStoreConfigConstants.GROUP_ID_ENABLED_DISPLAY_NAME, Boolean.toString(false),
                UserStoreConfigConstants.GROUP_ID_ENABLED_DESCRIPTION, false,
                new Property[]{GROUP.getProperty(), STRING.getProperty(), TRUE.getProperty()});
        setMandatoryPropertyForUniqueIdStore(UserStoreConfigConstants.GROUP_ID_ATTRIBUTE,
                UserStoreConfigConstants.GROUP_ID_ATTRIBUTE_DISPLAY_NAME, LDAPConstants.DEFAULT_GROUP_ID_ATTRIBUTE,
                UserStoreConfigConstants.GROUP_ID_ATTRIBUTE_DESCRIPTION, false,
                new Property[]{GROUP.getProperty(), STRING.getProperty(), TRUE.getProperty()});

        setProperty(UserStoreConfigConstants.userDNPattern, "User DN Pattern", "",
                UserStoreConfigConstants.userDNPatternDescription,
                new Property[] { USER.getProperty(), STRING.getProperty(), FALSE.getProperty() });
        setProperty(DisplayNameAttribute, "Display name attribute", "", DisplayNameAttributeDescription,
                new Property[] { USER.getProperty(), STRING.getProperty(), FALSE.getProperty() });
        setProperty(UserStoreConfigConstants.disabled, "Disabled", "false",
                UserStoreConfigConstants.disabledDescription,
                new Property[] { BASIC.getProperty(), BOOLEAN.getProperty(), TRUE.getProperty() });
        setProperty(UserStoreConfigConstants.readGroups, "Read Groups", "true",
                UserStoreConfigConstants.readLDAPGroupsDescription,
                new Property[] { GROUP.getProperty(), BOOLEAN.getProperty(), TRUE.getProperty() });
        setProperty(UserStoreConfigConstants.groupSearchBase, "Group Search Base", "ou=Groups,dc=wso2,dc=org",
                UserStoreConfigConstants.groupSearchBaseDescription,
                new Property[] { GROUP.getProperty(), STRING.getProperty(), TRUE.getProperty() });
        setProperty(UserStoreConfigConstants.groupNameAttribute, "Group Name Attribute", "cn",
                UserStoreConfigConstants.groupNameAttributeDescription,
                new Property[] { GROUP.getProperty(), STRING.getProperty(), TRUE.getProperty() });
        setProperty(UserStoreConfigConstants.groupNameSearchFilter, "Group Search Filter",
                "(&(objectClass=groupOfNames)(cn=?))", UserStoreConfigConstants.groupNameSearchFilterDescription,
                new Property[] { GROUP.getProperty(), STRING.getProperty(), TRUE.getProperty() });
        setProperty(UserStoreConfigConstants.groupNameListFilter, "Group List Filter", "(objectClass=groupOfNames)",
                UserStoreConfigConstants.groupNameListFilterDescription,
                new Property[] { GROUP.getProperty(), STRING.getProperty(), TRUE.getProperty() });
        setProperty(UserStoreConfigConstants.GROUP_CREATED_DATE_ATTRIBUTE,
                UserStoreConfigConstants.GROUP_CREATED_DATE_ATTRIBUTE_DISPLAY_NAME,
                LDAPConstants.DEFAULT_GROUP_CREATED_DATE_ATTRIBUTE,
                UserStoreConfigConstants.GROUP_CREATED_DATE_ATTRIBUTE_DESCRIPTION,
                new Property[] { GROUP.getProperty(), STRING.getProperty(), TRUE.getProperty() });
        setProperty(UserStoreConfigConstants.GROUP_LAST_MODIFIED_DATE_ATTRIBUTE,
                UserStoreConfigConstants.GROUP_LAST_MODIFIED_DATE_ATTRIBUTE_DISPLAY_NAME,
                LDAPConstants.DEFAULT_GROUP_LAST_MODIFIED_DATE_ATTRIBUTE,
                UserStoreConfigConstants.GROUP_LAST_MODIFIED_DATE_ATTRIBUTE_DESCRIPTION,
                new Property[] { GROUP.getProperty(), STRING.getProperty(), TRUE.getProperty() });

        setProperty(roleDNPattern, "Group DN Pattern", "", roleDNPatternDescription,
                new Property[] { GROUP.getProperty(), STRING.getProperty(), FALSE.getProperty() });

        setProperty(UserStoreConfigConstants.membershipAttribute, "Membership Attribute", "member",
                UserStoreConfigConstants.membershipAttributeDescription,
                new Property[] { GROUP.getProperty(), STRING.getProperty(), FALSE.getProperty() });
        setProperty(UserStoreConfigConstants.memberOfAttribute, "Member Of Attribute", "",
                UserStoreConfigConstants.memberOfAttribute,
                new Property[] { GROUP.getProperty(), STRING.getProperty(), FALSE.getProperty() });
        setProperty("BackLinksEnabled", "Enable Back Links", "false",
                " Whether to allow attributes to be result from references to the object from other objects",
                new Property[] { GROUP.getProperty(), BOOLEAN.getProperty(), FALSE.getProperty() });

        setProperty(UserStoreConfigConstants.referral, UserStoreConfigConstants.referralDisplayName, "follow",
                UserStoreConfigConstants.referralDescription,
                new Property[] { GROUP.getProperty(), STRING.getProperty(), FALSE.getProperty() });
        setProperty("ReplaceEscapeCharactersAtUserLogin", "Enable Escape Characters at User Login", "true",
                "Whether replace escape character when user login",
                new Property[] { USER.getProperty(), BOOLEAN.getProperty(), FALSE.getProperty() });
        setProperty("UniqueID", "", "", "",
                new Property[] { USER.getProperty(), STRING.getProperty(), FALSE.getProperty() });
        setProperty(UserStoreConfigConstants.lDAPInitialContextFactory, "LDAP Initial Context Factory",
                "com.sun.jndi.ldap.LdapCtxFactory", UserStoreConfigConstants.lDAPInitialContextFactoryDescription,
                new Property[] { CONNECTION.getProperty(), STRING.getProperty(), FALSE.getProperty() });
        setProperty(UserStoreConfigConstants.dateAndTimePattern, UserStoreConfigConstants.dateAndTimePatternDisplayName,
                DEFAULT_LDAP_TIME_FORMATS_PATTERN, UserStoreConfigConstants.dateAndTimePatternDescription,
                new Property[]{CONNECTION.getProperty(), STRING.getProperty(), FALSE.getProperty()});
<<<<<<< HEAD
        setProperty(UserStoreConfigConstants.CASE_INSENSITIVE_USERNAME, "Case Insensitive Username", "true",
                UserStoreConfigConstants.CASE_INSENSITIVE_USERNAME_DESCRIPTION,
                new Property[] { USER.getProperty(), BOOLEAN.getProperty(), TRUE.getProperty() });
        setProperty(UserStoreConfigConstants.USE_CASE_SENSITIVE_USERNAME_FOR_CACHE_KEYS,
                "Use Case Sensitive Username for Cache Keys", "true",
                UserStoreConfigConstants.USE_CASE_SENSITIVE_USERNAME_FOR_CACHE_KEYS_DESCRIPTION,
                new Property[] { USER.getProperty(), BOOLEAN.getProperty(), TRUE.getProperty() });
=======
>>>>>>> 5ded8a10
        setProperty("ReadOnly", "", "true", "",
                new Property[] { USER.getProperty(), BOOLEAN.getProperty(), TRUE.getProperty() });
    }

    private static void setMandatoryProperty(String name, String displayName, String value, String description,
            boolean encrypt, Property[] childProperties) {

        String propertyDescription = displayName + "#" + description;
        if (encrypt) {
            propertyDescription += "#encrypt";
        }
        Property property = new Property(name, value, propertyDescription, childProperties);
        ROLDAP_USERSTORE_PROPERTIES.add(property);
    }

    private static void setMandatoryPropertyForUniqueIdStore(String name, String displayName, String value,
            String description, boolean encrypt, Property[] childProperties) {

        String propertyDescription = displayName + "#" + description;
        if (encrypt) {
            propertyDescription += "#encrypt";
        }
        Property property = new Property(name, value, propertyDescription, childProperties);
        UNIQUE_ID_ROLDAP_USERSTORE_PROPERTIES.add(property);
    }

    private static void setProperty(String name, String displayName, String value, String description,
            Property[] childProperties) {

        Property property = new Property(name, value, displayName + "#" + description, childProperties);
        OPTIONAL_ROLDAP_USERSTORE_PROPERTIES.add(property);
    }
}<|MERGE_RESOLUTION|>--- conflicted
+++ resolved
@@ -154,16 +154,11 @@
         setProperty(UserStoreConfigConstants.dateAndTimePattern, UserStoreConfigConstants.dateAndTimePatternDisplayName,
                 DEFAULT_LDAP_TIME_FORMATS_PATTERN, UserStoreConfigConstants.dateAndTimePatternDescription,
                 new Property[]{CONNECTION.getProperty(), STRING.getProperty(), FALSE.getProperty()});
-<<<<<<< HEAD
-        setProperty(UserStoreConfigConstants.CASE_INSENSITIVE_USERNAME, "Case Insensitive Username", "true",
-                UserStoreConfigConstants.CASE_INSENSITIVE_USERNAME_DESCRIPTION,
-                new Property[] { USER.getProperty(), BOOLEAN.getProperty(), TRUE.getProperty() });
         setProperty(UserStoreConfigConstants.USE_CASE_SENSITIVE_USERNAME_FOR_CACHE_KEYS,
                 "Use Case Sensitive Username for Cache Keys", "true",
                 UserStoreConfigConstants.USE_CASE_SENSITIVE_USERNAME_FOR_CACHE_KEYS_DESCRIPTION,
                 new Property[] { USER.getProperty(), BOOLEAN.getProperty(), TRUE.getProperty() });
-=======
->>>>>>> 5ded8a10
+
         setProperty("ReadOnly", "", "true", "",
                 new Property[] { USER.getProperty(), BOOLEAN.getProperty(), TRUE.getProperty() });
     }
