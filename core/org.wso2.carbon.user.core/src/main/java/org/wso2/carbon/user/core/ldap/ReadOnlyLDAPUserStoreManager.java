/*
 * Copyright (c) WSO2 Inc. (http://www.wso2.org) All Rights Reserved.
 * 
 * WSO2 Inc. licenses this file to you under the Apache License,
 * Version 2.0 (the "License"); you may not use this file except
 * in compliance with the License.
 * You may obtain a copy of the License at
 * 
 * http://www.apache.org/licenses/LICENSE-2.0
 * 
 * Unless required by applicable law or agreed to in writing,
 * software distributed under the License is distributed on an
 * "AS IS" BASIS, WITHOUT WARRANTIES OR CONDITIONS OF ANY
 * KIND, either express or implied. See the License for the
 * specific language governing permissions and limitations
 * under the License.
 */
package org.wso2.carbon.user.core.ldap;

import org.apache.commons.codec.binary.Base64;
import org.apache.commons.lang.StringUtils;
import org.apache.commons.logging.Log;
import org.apache.commons.logging.LogFactory;
import org.wso2.carbon.CarbonConstants;
import org.wso2.carbon.base.MultitenantConstants;
import org.wso2.carbon.context.CarbonContext;
import org.wso2.carbon.user.api.Properties;
import org.wso2.carbon.user.api.Property;
import org.wso2.carbon.user.api.RealmConfiguration;
import org.wso2.carbon.utils.Secret;
import org.wso2.carbon.user.core.UserCoreConstants;
import org.wso2.carbon.user.core.UserRealm;
import org.wso2.carbon.user.core.UserStoreConfigConstants;
import org.wso2.carbon.user.core.UserStoreException;
import org.wso2.carbon.user.core.claim.ClaimManager;
import org.wso2.carbon.user.core.common.AbstractUserStoreManager;
import org.wso2.carbon.user.core.common.RoleContext;
import org.wso2.carbon.user.core.internal.UserStoreMgtDSComponent;
import org.wso2.carbon.user.core.jdbc.JDBCUserStoreManager;
import org.wso2.carbon.user.core.profile.ProfileConfigurationManager;
import org.wso2.carbon.user.core.service.RealmService;
import org.wso2.carbon.user.core.tenant.Tenant;
import org.wso2.carbon.user.core.util.DatabaseUtil;
import org.wso2.carbon.user.core.util.JNDIUtil;
import org.wso2.carbon.user.core.util.LDAPUtil;
import org.wso2.carbon.user.core.util.UserCoreUtil;
import org.wso2.carbon.utils.UnsupportedSecretTypeException;

import javax.naming.AuthenticationException;
import javax.naming.InvalidNameException;
import javax.naming.NamingEnumeration;
import javax.naming.NamingException;
import javax.naming.PartialResultException;
import javax.naming.directory.Attribute;
import javax.naming.directory.Attributes;
import javax.naming.directory.DirContext;
import javax.naming.directory.SearchControls;
import javax.naming.directory.SearchResult;
import javax.naming.ldap.LdapContext;
import javax.naming.ldap.LdapName;
import javax.naming.ldap.Rdn;
import javax.sql.DataSource;
import java.text.MessageFormat;
import java.util.ArrayList;
import java.util.Arrays;
import java.util.Date;
import java.util.Enumeration;
import java.util.HashMap;
import java.util.Iterator;
import java.util.List;
import java.util.Map;
import java.util.concurrent.ConcurrentHashMap;

public class ReadOnlyLDAPUserStoreManager extends AbstractUserStoreManager {

    public static final String MEMBER_UID = "memberUid";
    private static Log log = LogFactory.getLog(ReadOnlyLDAPUserStoreManager.class);
    private final int MAX_USER_CACHE = 200;

    private static final String MULTI_ATTRIBUTE_SEPARATOR_DESCRIPTION = "This is the separator for multiple claim values";
    private static final String MULTI_ATTRIBUTE_SEPARATOR = "MultiAttributeSeparator";
    private static final ArrayList<Property> RO_LDAP_UM_ADVANCED_PROPERTIES = new ArrayList<Property>();
    private static final String PROPERTY_REFERRAL_IGNORE ="ignore";
    private static final String LDAPConnectionTimeout = "LDAPConnectionTimeout";
    private static final String LDAPConnectionTimeoutDescription = "LDAP Connection Timeout";
    private static final String readTimeout = "ReadTimeout";
    private static final String readTimeoutDescription = "Configure this to define the read timeout for LDAP operations";
    private static final String RETRY_ATTEMPTS = "RetryAttempts";
    private static final String LDAPBinaryAttributesDescription = "Configure this to define the LDAP binary attributes " +
            "seperated by a space. Ex:mpegVideo mySpecialKey";
    //Authenticating to LDAP via Anonymous Bind
    private static final String USE_ANONYMOUS_BIND = "AnonymousBind";

    // Todo: use a cache provided by carbon kernel
    Map<String, Object> userCache = new ConcurrentHashMap<String, Object>(MAX_USER_CACHE);
    protected LDAPConnectionContext connectionSource = null;
    protected String userSearchBase = null;
    protected String groupSearchBase = null;

    /*
     * following is by default true since embedded-ldap allows it. If connected
     * to an external ldap
     * where empty roles not allowed, then following property should be set
     * accordingly in
     * user-mgt.xml
     */
    protected boolean emptyRolesAllowed = false;

    public ReadOnlyLDAPUserStoreManager() {

    }

    public ReadOnlyLDAPUserStoreManager(RealmConfiguration realmConfig,
                                        Map<String, Object> properties, ClaimManager claimManager,
                                        ProfileConfigurationManager profileManager,
                                        UserRealm realm, Integer tenantId)
            throws UserStoreException {
        this(realmConfig, properties, claimManager, profileManager, realm, tenantId, false);
    }

    /**
     * Constructor with Hybrid Role Manager
     *
     * @param realmConfig
     * @param properties
     * @param claimManager
     * @param profileManager
     * @param realm
     * @param tenantId
     * @throws UserStoreException
     */
    public ReadOnlyLDAPUserStoreManager(RealmConfiguration realmConfig,
                                        Map<String, Object> properties, ClaimManager claimManager,
                                        ProfileConfigurationManager profileManager,
                                        UserRealm realm, Integer tenantId, boolean skipInitData)
            throws UserStoreException {

        if (log.isDebugEnabled()) {
            log.debug("Initialization Started " + System.currentTimeMillis());
        }

        this.realmConfig = realmConfig;
        this.claimManager = claimManager;
        this.userRealm = realm;
        this.tenantId = tenantId;

//		if (isReadOnly() && realmConfig.isPrimary()) {
//			String adminRoleName =
//			                       UserCoreUtil.removeDomainFromName(realmConfig.getAdminRoleName());
//			realmConfig.setAdminRoleName(UserCoreUtil.addInternalDomainName(adminRoleName));
//		}

        // check if required configurations are in the user-mgt.xml
        checkRequiredUserStoreConfigurations();

        dataSource = (DataSource) properties.get(UserCoreConstants.DATA_SOURCE);
        if (dataSource == null) {
            // avoid returning null
            dataSource = DatabaseUtil.getRealmDataSource(realmConfig);
        }
        if (dataSource == null) {
            throw new UserStoreException("Data Source is null");
        }
        properties.put(UserCoreConstants.DATA_SOURCE, dataSource);

		/*
         * obtain the ldap connection source that was created in
		 * DefaultRealmService.
		 */

        connectionSource = new LDAPConnectionContext(realmConfig);
        DirContext dirContext = null;
        try {
            dirContext = connectionSource.getContext();
            if (this.isReadOnly()) {
                log.info("LDAP connection created successfully in read-only mode");
            }
        } catch (Exception e) {
            String errorMessage = "Cannot create connection to LDAP server. Error message " +
                                  e.getMessage();
            if (log.isDebugEnabled()) {
                log.debug(errorMessage, e);
            }
            throw new UserStoreException(errorMessage, e);
        } finally {
            JNDIUtil.closeContext(dirContext);
        }
        this.userRealm = realm;
        this.persistDomain();
        doInitialSetup();
        if (realmConfig.isPrimary()) {
            addInitialAdminData(Boolean.parseBoolean(realmConfig.getAddAdmin()),
                    !isInitSetupDone());
        }
        /*
         * Initialize user roles cache as implemented in
         * AbstractUserStoreManager
         */
        initUserRolesCache();

        if (log.isDebugEnabled()) {
            log.debug("Initialization Ended " + System.currentTimeMillis());
        }
    }

    /**
     * This operates in the pure read-only mode without a connection to a
     * database. No handling of
     * Internal roles.
     */
    public ReadOnlyLDAPUserStoreManager(RealmConfiguration realmConfig, ClaimManager claimManager,
                                        ProfileConfigurationManager profileManager)
            throws UserStoreException {

        if (log.isDebugEnabled()) {
            log.debug("Started " + System.currentTimeMillis());
        }
        this.realmConfig = realmConfig;
        this.claimManager = claimManager;

        // check if required configurations are in the user-mgt.xml
        checkRequiredUserStoreConfigurations();

        this.connectionSource = new LDAPConnectionContext(realmConfig);
    }

    /**
     * @throws UserStoreException
     */
    protected void checkRequiredUserStoreConfigurations() throws UserStoreException {

        log.debug("Checking LDAP configurations ");

        String connectionURL = realmConfig.getUserStoreProperty(LDAPConstants.CONNECTION_URL);
        String DNSURL = realmConfig.getUserStoreProperty(LDAPConstants.DNS_URL);
        String AnonymousBind = realmConfig.getUserStoreProperty(USE_ANONYMOUS_BIND);

        if ((connectionURL == null || connectionURL.trim().length() == 0) &&
                ((DNSURL == null || DNSURL.trim().length() == 0))) {
            throw new UserStoreException(
                    "Required ConnectionURL property is not set at the LDAP configurations");
        }
        if (!Boolean.parseBoolean(AnonymousBind)) {
            String connectionName = realmConfig.getUserStoreProperty(LDAPConstants.CONNECTION_NAME);
            if (StringUtils.isEmpty(connectionName)) {
                throw new UserStoreException(
                        "Required ConnectionNme property is not set at the LDAP configurations");
            }
            String connectionPassword =
                    realmConfig.getUserStoreProperty(LDAPConstants.CONNECTION_PASSWORD);
            if (StringUtils.isEmpty(connectionPassword)) {
                throw new UserStoreException(
                        "Required ConnectionPassword property is not set at the LDAP configurations");
            }
        }
        userSearchBase = realmConfig.getUserStoreProperty(LDAPConstants.USER_SEARCH_BASE);
        if (userSearchBase == null || userSearchBase.trim().length() == 0) {
            throw new UserStoreException(
                    "Required UserSearchBase property is not set at the LDAP configurations");
        }
        String usernameListFilter =
                realmConfig.getUserStoreProperty(LDAPConstants.USER_NAME_LIST_FILTER);
        if (usernameListFilter == null || usernameListFilter.trim().length() == 0) {
            throw new UserStoreException(
                    "Required UserNameListFilter property is not set at the LDAP configurations");
        }

        String usernameSearchFilter =
                realmConfig.getUserStoreProperty(LDAPConstants.USER_NAME_SEARCH_FILTER);
        if (usernameSearchFilter == null || usernameSearchFilter.trim().length() == 0) {
            throw new UserStoreException(
                    "Required UserNameSearchFilter property is not set at the LDAP configurations");
        }

        String usernameAttribute =
                realmConfig.getUserStoreProperty(LDAPConstants.USER_NAME_ATTRIBUTE);
        if (usernameAttribute == null || usernameAttribute.trim().length() == 0) {
            throw new UserStoreException(
                    "Required UserNameAttribute property is not set at the LDAP configurations");
        }

        writeGroupsEnabled = false;

        // Groups properties
        if (realmConfig.getUserStoreProperty(UserCoreConstants.RealmConfig.READ_GROUPS_ENABLED) != null) {
            readGroupsEnabled = Boolean.parseBoolean(realmConfig.
                    getUserStoreProperty(UserCoreConstants.RealmConfig.READ_GROUPS_ENABLED));
        }

        if (log.isDebugEnabled()) {
            if (readGroupsEnabled) {
                log.debug("ReadGroups is enabled for " + getMyDomainName());
            } else {
                log.debug("ReadGroups is disabled for " + getMyDomainName());
            }
        }

        if (readGroupsEnabled) {
            groupSearchBase = realmConfig.getUserStoreProperty(LDAPConstants.GROUP_SEARCH_BASE);
            if (groupSearchBase == null || groupSearchBase.trim().length() == 0) {
                throw new UserStoreException(
                        "Required GroupSearchBase property is not set at the LDAP configurations");
            }
            String groupNameListFilter =
                    realmConfig.getUserStoreProperty(LDAPConstants.GROUP_NAME_LIST_FILTER);
            if (groupNameListFilter == null || groupNameListFilter.trim().length() == 0) {
                throw new UserStoreException(
                        "Required GroupNameListFilter property is not set at the LDAP configurations");
            }

            String groupNameSearchFilter =
                    realmConfig.getUserStoreProperty(LDAPConstants.ROLE_NAME_FILTER);
            if (groupNameSearchFilter == null || groupNameSearchFilter.trim().length() == 0) {
                throw new UserStoreException(
                        "Required GroupNameSearchFilter property is not set at the LDAP configurations");
            }

            String groupNameAttribute =
                    realmConfig.getUserStoreProperty(LDAPConstants.GROUP_NAME_ATTRIBUTE);
            if (groupNameAttribute == null || groupNameAttribute.trim().length() == 0) {
                throw new UserStoreException(
                        "Required GroupNameAttribute property is not set at the LDAP configurations");
            }
            String memebershipAttribute =
                    realmConfig.getUserStoreProperty(LDAPConstants.MEMBERSHIP_ATTRIBUTE);
            if (memebershipAttribute == null || memebershipAttribute.trim().length() == 0) {
                throw new UserStoreException(
                        "Required MembershipAttribute property is not set at the LDAP configurations");
            }
        }
    }

    /**
     *
     */
    public boolean doAuthenticate(String userName, Object credential) throws UserStoreException {

        boolean debug = log.isDebugEnabled();


        String failedUserDN = null;

        if (userName == null || credential == null) {
            return false;
        }

        userName = userName.trim();

        Secret credentialObj;
        try {
            credentialObj = Secret.getSecret(credential);
        } catch (UnsupportedSecretTypeException e) {
            throw new UserStoreException("Unsupported credential type", e);
        }

        if (userName.equals("") || credentialObj.isEmpty()) {
            return false;
        }

        if (debug) {
            log.debug("Authenticating user " + userName);
        }

        try {
            boolean bValue = false;
            // check cached user DN first.
            String name = null;
            LdapName ldn = (LdapName) userCache.get(userName);
            if (ldn != null) {
                name = ldn.toString();
                try {
                    if (debug) {
                        log.debug("Cache hit. Using DN " + name);
                    }
                    bValue = this.bindAsUser(userName, name, credentialObj);
                } catch (NamingException e) {
                    // do nothing if bind fails since we check for other DN
                    // patterns as well.
                    if (log.isDebugEnabled()) {
                        log.debug("Checking authentication with UserDN " + name + "failed " + e.getMessage(), e);
                    }
                }

                if (bValue) {
                    return bValue;
                }
                // we need not check binding for this name again, so store this and check
                failedUserDN = name;

            }
            // read DN patterns from user-mgt.xml
            String patterns = realmConfig.getUserStoreProperty(LDAPConstants.USER_DN_PATTERN);

            if (patterns != null && !patterns.isEmpty()) {

<<<<<<< HEAD
            if (debug) {
                log.debug("Using UserDNPatterns " + patterns);
            }

            // if the property is present, split it using # to see if there are
            // multiple patterns specified.
            String[] userDNPatternList = patterns.split("#");
            if (userDNPatternList.length > 0) {
                for (String userDNPattern : userDNPatternList) {
                    name = MessageFormat.format(userDNPattern, escapeSpecialCharactersForDN(userName));
                    // check if the same name is found and checked from cache
                    if (failedUserDN != null && failedUserDN.equalsIgnoreCase(name)) {
                        continue;
                    }
=======
                if (debug) {
                    log.debug("Using UserDNPatterns " + patterns);
                }

                // if the property is present, split it using # to see if there are
                // multiple patterns specified.
                String[] userDNPatternList = patterns.split("#");
                if (userDNPatternList.length > 0) {
                    for (String userDNPattern : userDNPatternList) {
                        name = MessageFormat.format(userDNPattern, escapeSpecialCharactersForDN(userName));
                        // check if the same name is found and checked from cache
                        if (failedUserDN != null && failedUserDN.equals(name)) {
                            continue;
                        }
>>>>>>> a9b7b493

                        if (debug) {
                            log.debug("Authenticating with " + name);
                        }
                        try {
                            if (name != null) {
                                bValue = this.bindAsUser(userName, name, credentialObj);
                                if (bValue) {
                                    LdapName ldapName = new LdapName(name);
                                    userCache.put(userName, ldapName);
                                    break;
                                }
                            }
                        } catch (NamingException e) {
                            // do nothing if bind fails since we check for other DN
                            // patterns as well.
                            if (log.isDebugEnabled()) {
                                log.debug("Checking authentication with UserDN " + userDNPattern +
                                          "failed " + e.getMessage(), e);
                            }
                        }
                    }
                }
            } else {
                name = getNameInSpaceForUserName(userName);
                try {
                    if (name != null) {
                        if (debug) {
                            log.debug("Authenticating with " + name);
                        }
                        bValue = this.bindAsUser(userName, name, credentialObj);
                        if (bValue) {
                            LdapName ldapName = new LdapName(name);
                            userCache.put(userName, ldapName);
                        }
                    }
                } catch (NamingException e) {
                    String errorMessage = "Cannot bind user : " + userName;
                    if (log.isDebugEnabled()) {
                        log.debug(errorMessage, e);
                    }
                    throw new UserStoreException(errorMessage, e);
                }
            }

            return bValue;
        } finally {
            credentialObj.clear();
        }
    }

    /**
     * We do not have multiple profile support with LDAP.
     */
    public String[] getAllProfileNames() throws UserStoreException {
        return new String[]{UserCoreConstants.DEFAULT_PROFILE};
    }

    /**
     * We do not have multiple profile support with LDAP.
     */
    public String[] getProfileNames(String userName) throws UserStoreException {
        return new String[]{UserCoreConstants.DEFAULT_PROFILE};
    }

    /**
     *
     */
    public Map<String, String> getUserPropertyValues(String userName, String[] propertyNames,
                                                     String profileName) throws UserStoreException {

        String userAttributeSeparator = ",";
        String userDN = null;
        LdapName ldn = (LdapName)userCache.get(userName);

        if (ldn == null) {
            // read list of patterns from user-mgt.xml
            String patterns = realmConfig.getUserStoreProperty(LDAPConstants.USER_DN_PATTERN);

            if (patterns != null && !patterns.isEmpty()) {

                if (log.isDebugEnabled()) {
                    log.debug("Using User DN Patterns " + patterns);
                }

                if (patterns.contains("#")) {
                    userDN = getNameInSpaceForUserName(userName);
                } else {
                    userDN = MessageFormat.format(patterns, escapeSpecialCharactersForDN(userName));
                }
            }
        } else {
            userDN = ldn.toString();
        }

        Map<String, String> values = new HashMap<String, String>();
        // if user name contains domain name, remove domain name
        String[] userNames = userName.split(CarbonConstants.DOMAIN_SEPARATOR);
        if (userNames.length > 1) {
            userName = userNames[1];
        }

        DirContext dirContext = this.connectionSource.getContext();
        String userSearchFilter = realmConfig.getUserStoreProperty(LDAPConstants.USER_NAME_SEARCH_FILTER);
        String searchFilter = userSearchFilter.replace("?", escapeSpecialCharactersForFilter(userName));

        NamingEnumeration<?> answer = null;
        NamingEnumeration<?> attrs = null;
        try {
            if (userDN != null) {
                SearchControls searchCtls = new SearchControls();
                searchCtls.setSearchScope(SearchControls.SUBTREE_SCOPE);
                if (propertyNames != null && propertyNames.length > 0) {
                    searchCtls.setReturningAttributes(propertyNames);
                }
                if (log.isDebugEnabled()) {
                    try {
                        log.debug("Searching for user with SearchFilter: " + searchFilter + " in SearchBase: " + dirContext.getNameInNamespace());
                    } catch (NamingException e) {
                        log.debug("Error while getting DN of search base", e);
                    }
                    if (propertyNames == null) {
                        log.debug("No attributes requested");
                    } else {
                        for (String attribute : propertyNames) {
                            log.debug("Requesting attribute :" + attribute);
                        }
                    }
                }
                try {
                    answer = dirContext.search(escapeDNForSearch(userDN), searchFilter, searchCtls);
                } catch (PartialResultException e) {
                    // can be due to referrals in AD. so just ignore error
                    String errorMessage = "Error occurred while searching directory context for user : " + userDN + " searchFilter : " + searchFilter;
                    if (isIgnorePartialResultException()) {
                        if (log.isDebugEnabled()) {
                            log.debug(errorMessage, e);
                        }
                    } else {
                        throw new UserStoreException(errorMessage, e);
                    }
                } catch (NamingException e) {
                    String errorMessage = "Error occurred while searching directory context for user : " + userDN + " searchFilter : " + searchFilter;
                    if (log.isDebugEnabled()) {
                        log.debug(errorMessage, e);
                    }
                    throw new UserStoreException(errorMessage, e);
                }
            } else {
                answer = this.searchForUser(searchFilter, propertyNames, dirContext);
            }
            while (answer.hasMoreElements()) {
                SearchResult sr = (SearchResult) answer.next();
                Attributes attributes = sr.getAttributes();
                if (attributes != null) {
                    for (String name : propertyNames) {
                        if (name != null) {
                            Attribute attribute = attributes.get(name);
                            if (attribute != null) {
                                StringBuffer attrBuffer = new StringBuffer();
                                for (attrs = attribute.getAll(); attrs.hasMore(); ) {
                                    Object attObject = attrs.next();
                                    String attr = null;
                                    if (attObject instanceof String) {
                                        attr = (String) attObject;
                                    } else if (attObject instanceof byte[]) {
                                        // return canonical representation of UUIDs or base64 encoded string of other binary data
                                        // Active Directory attribute: objectGUID
                                        // RFC 4530 attribute: entryUUID
                                        final byte[] bytes = (byte[]) attObject;
                                        if (bytes.length == 16 && name.endsWith("UID")) {
                                            // objectGUID byte order is not big-endian
                                            // https://msdn.microsoft.com/en-us/library/aa373931%28v=vs.85%29.aspx
                                            // https://community.oracle.com/thread/1157698
                                            if (name.equals("objectGUID")) {
                                                // bytes[0] <-> bytes[3]
                                                byte swap = bytes[3];
                                                bytes[3] = bytes[0];
                                                bytes[0] = swap;
                                                // bytes[1] <-> bytes[2]
                                                swap = bytes[2];
                                                bytes[2] = bytes[1];
                                                bytes[1] = swap;
                                                // bytes[4] <-> bytes[5]
                                                swap = bytes[5];
                                                bytes[5] = bytes[4];
                                                bytes[4] = swap;
                                                // bytes[6] <-> bytes[7]
                                                swap = bytes[7];
                                                bytes[7] = bytes[6];
                                                bytes[6] = swap;
                                            }
                                            final java.nio.ByteBuffer bb = java.nio.ByteBuffer.wrap(bytes);
                                            attr = new java.util.UUID(bb.getLong(), bb.getLong()).toString();
                                        } else {
                                            attr = new String(Base64.encodeBase64((byte[]) attObject));
                                        }
                                    }

                                    if (attr != null && attr.trim().length() > 0) {
                                        String attrSeparator = realmConfig.getUserStoreProperty(MULTI_ATTRIBUTE_SEPARATOR);
                                        if (attrSeparator != null && !attrSeparator.trim().isEmpty()) {
                                            userAttributeSeparator = attrSeparator;
                                        }
                                        attrBuffer.append(attr + userAttributeSeparator);
                                    }
                                    String value = attrBuffer.toString();

                                /*
                                 * Length needs to be more than userAttributeSeparator.length() for a valid
                                 * attribute, since we
                                 * attach userAttributeSeparator
                                 */
                                    if (value != null && value.trim().length() > userAttributeSeparator.length()) {
                                        value = value.substring(0, value.length() - userAttributeSeparator.length());
                                        values.put(name, value);
                                    }

                                }
                            }
                        }
                    }
                }
            }

        } catch (NamingException e) {
            String errorMessage = "Error occurred while getting user property values for user : " + userName;
            if (log.isDebugEnabled()) {
                log.debug(errorMessage, e);
            }
            throw new UserStoreException(errorMessage, e);
        } finally {
            // close the naming enumeration and free up resources
            JNDIUtil.closeNamingEnumeration(attrs);
            JNDIUtil.closeNamingEnumeration(answer);
            // close directory context
            JNDIUtil.closeContext(dirContext);
        }
        return values;
    }

    /**
     *
     */
    public boolean doCheckExistingRole(String roleName) throws UserStoreException {

        RoleContext roleContext = createRoleContext(roleName);  // TODO if role Name with Shared Role?
        return isExistingLDAPRole(roleContext);

    }

    protected boolean isExistingLDAPRole(RoleContext context) throws UserStoreException {

        boolean debug = log.isDebugEnabled();
        boolean isExisting = false;
        String roleName = context.getRoleName();

        if (debug) {
            log.debug("Searching for role: " + roleName);
        }
        String searchFilter = ((LDAPRoleContext) context).getListFilter();
        String roleNameProperty = ((LDAPRoleContext) context).getRoleNameProperty();
        searchFilter = "(&" + searchFilter + "(" + roleNameProperty + "=" + escapeSpecialCharactersForFilter(roleName) + "))";
        String searchBases = ((LDAPRoleContext) context).getSearchBase();

        if (debug) {
            log.debug("Using search filter: " + searchFilter);
        }
        SearchControls searchCtls = new SearchControls();
        searchCtls.setSearchScope(SearchControls.SUBTREE_SCOPE);
        searchCtls.setReturningAttributes(new String[]{roleNameProperty});
        NamingEnumeration<SearchResult> answer = null;
        DirContext dirContext = null;

        try {
            dirContext = connectionSource.getContext();
            // with DN patterns
            if (((LDAPRoleContext) context).getRoleDNPatterns().size() > 0) {
                for (String pattern : ((LDAPRoleContext) context).getRoleDNPatterns()) {
                    if (debug) {
                        log.debug("Using pattern: " + pattern);
                    }
                    pattern = MessageFormat.format(pattern.trim(), escapeSpecialCharactersForDN(roleName));
                    try {
                        answer = dirContext.search(escapeDNForSearch(pattern), searchFilter, searchCtls);
                    } catch (NamingException e) {
                        if (log.isDebugEnabled()) {
                            log.debug(e);
                        }
                        // ignore
                    }
                    if (answer != null && answer.hasMoreElements()) {
                        return true;
                    }
                }
            }
            //try out with handle multiple search bases
            String[] roleSearchBaseArray = searchBases.split("#");
            for (String searchBase : roleSearchBaseArray) {
                // no DN Patterns found
                if (debug) {
                    log.debug("Searching in " + searchBase);
                }
                try {
                    answer = dirContext.search(escapeDNForSearch(searchBase), searchFilter, searchCtls);
                    if (answer.hasMoreElements()) {
                        isExisting = true;
                        break;
                    }
                } catch (NamingException e) {
                    if (log.isDebugEnabled()) {
                        log.debug(e);
                    }
                    // ignore
                }
            }
        } finally {
            JNDIUtil.closeNamingEnumeration(answer);
            JNDIUtil.closeContext(dirContext);
        }
        if (debug) {
            log.debug("Is role: " + roleName + " exist: " + isExisting);
        }
        return isExisting;
    }

    public boolean doCheckExistingUser(String userName) throws UserStoreException {

        if (log.isDebugEnabled()) {
            log.debug("Searching for user " + userName);
        }
        boolean bFound = false;
        String userSearchFilter = realmConfig.getUserStoreProperty(LDAPConstants.USER_NAME_SEARCH_FILTER);
        userSearchFilter = userSearchFilter.replace("?", escapeSpecialCharactersForFilter(userName));
        try {
            String searchBase = null;
            String userDN = null;
            LdapName ldn = (LdapName)userCache.get(userName);
            if(ldn == null){
                String userDNPattern = realmConfig.getUserStoreProperty(LDAPConstants.USER_DN_PATTERN);
                if (userDNPattern != null && userDNPattern.trim().length() > 0) {
                    String[] patterns = userDNPattern.split("#");
                    for (String pattern : patterns) {
                        searchBase = MessageFormat.format(pattern, escapeSpecialCharactersForDN(userName));
                        userDN = getNameInSpaceForUserName(userName, searchBase, userSearchFilter);
                        if (userDN != null && userDN.length() > 0) {
                            bFound = true;
                            LdapName ldapName = new LdapName(userDN);
                            userCache.put(userName, ldapName);
                            break;
                        }
                    }
                }
            } else {
                userDN = ldn.toString();
                searchBase = MessageFormat.format(userDN, escapeSpecialCharactersForDN(userName));
                userDN = getNameInSpaceForUserName(userName, searchBase, userSearchFilter);
                if (userDN != null && userDN.length() > 0) {
                    bFound = true;
                } else {
                    userCache.remove(userName);
                }
            }
            if(!bFound){
                searchBase = realmConfig.getUserStoreProperty(LDAPConstants.USER_SEARCH_BASE);
                userDN = getNameInSpaceForUserName(userName, searchBase, userSearchFilter);
                if(userDN != null && userDN.length() > 0){
                    bFound = true;
                }
            }
        } catch (Exception e) {
            String errorMessage = "Error occurred while checking existence of user : " + userName;
            if (log.isDebugEnabled()) {
                log.debug(errorMessage, e);
            }
            throw new UserStoreException(errorMessage, e);
        }
        if (log.isDebugEnabled()) {
            log.debug("User: " + userName + " exist: " + bFound);
        }
        return bFound;
    }

    /**
     *
     */
    public String[] doListUsers(String filter, int maxItemLimit) throws UserStoreException {
        boolean debug = log.isDebugEnabled();
        String[] userNames = new String[0];

        if (maxItemLimit == 0) {
            return userNames;
        }

        int givenMax = UserCoreConstants.MAX_USER_ROLE_LIST;
        int searchTime = UserCoreConstants.MAX_SEARCH_TIME;

        try {
            givenMax =
                    Integer.parseInt(realmConfig.getUserStoreProperty(UserCoreConstants.RealmConfig.PROPERTY_MAX_USER_LIST));
        } catch (Exception e) {
            givenMax = UserCoreConstants.MAX_USER_ROLE_LIST;
        }

        try {
            searchTime =
                    Integer.parseInt(realmConfig.getUserStoreProperty(UserCoreConstants.RealmConfig.PROPERTY_MAX_SEARCH_TIME));
        } catch (Exception e) {
            searchTime = UserCoreConstants.MAX_SEARCH_TIME;
        }

        if (maxItemLimit < 0 || maxItemLimit > givenMax) {
            maxItemLimit = givenMax;
        }

        SearchControls searchCtls = new SearchControls();
        searchCtls.setSearchScope(SearchControls.SUBTREE_SCOPE);
        searchCtls.setCountLimit(maxItemLimit);
        searchCtls.setTimeLimit(searchTime);

        if (filter.contains("?") || filter.contains("**")) {
            throw new UserStoreException(
                    "Invalid character sequence entered for user serch. Please enter valid sequence.");
        }

        StringBuffer searchFilter =
                new StringBuffer(
                        realmConfig.getUserStoreProperty(LDAPConstants.USER_NAME_LIST_FILTER));
        String searchBases = realmConfig.getUserStoreProperty(LDAPConstants.USER_SEARCH_BASE);

        String userNameProperty =
                realmConfig.getUserStoreProperty(LDAPConstants.USER_NAME_ATTRIBUTE);

        String serviceNameAttribute = "sn";

        StringBuffer finalFilter = new StringBuffer();

        // read the display name attribute - if provided
        String displayNameAttribute =
                realmConfig.getUserStoreProperty(LDAPConstants.DISPLAY_NAME_ATTRIBUTE);

        String[] returnedAtts = null;

        if (StringUtils.isNotEmpty(displayNameAttribute)) {
            returnedAtts =
                    new String[]{userNameProperty, serviceNameAttribute,
                            displayNameAttribute};
            finalFilter.append("(&").append(searchFilter).append("(").append(displayNameAttribute)
                    .append("=").append(escapeSpecialCharactersForFilterWithStarAsRegex(filter)).append("))");
        } else {
            returnedAtts = new String[]{userNameProperty, serviceNameAttribute};
            finalFilter.append("(&").append(searchFilter).append("(").append(userNameProperty).append("=")
                    .append(escapeSpecialCharactersForFilterWithStarAsRegex(filter)).append("))");
        }

        if (debug) {
            log.debug("Listing users. SearchBase: " + searchBases + " Constructed-Filter: " + finalFilter.toString());
            log.debug("Search controls. Max Limit: " + maxItemLimit + " Max Time: " + searchTime);
        }

        searchCtls.setReturningAttributes(returnedAtts);
        DirContext dirContext = null;
        NamingEnumeration<SearchResult> answer = null;
        List<String> list = new ArrayList<String>();

        try {
            dirContext = connectionSource.getContext();
            // handle multiple search bases
            String[] searchBaseArray = searchBases.split("#");

            for (String searchBase : searchBaseArray) {

                answer = dirContext.search(escapeDNForSearch(searchBase), finalFilter.toString(), searchCtls);

                while (answer.hasMoreElements()) {
                    SearchResult sr = (SearchResult) answer.next();
                    if (sr.getAttributes() != null) {
                        log.debug("Result found ..");
                        Attribute attr = sr.getAttributes().get(userNameProperty);

						/*
						 * If this is a service principle, just ignore and
						 * iterate rest of the array. The entity is a service if
						 * value of surname is Service
						 */
                        Attribute attrSurname = sr.getAttributes().get(serviceNameAttribute);

                        if (attrSurname != null) {
                            if (debug) {
                                log.debug(serviceNameAttribute + " : " + attrSurname);
                            }
                            String serviceName = (String) attrSurname.get();
                            if (serviceName != null
                                    && serviceName
                                    .equals(LDAPConstants.SERVER_PRINCIPAL_ATTRIBUTE_VALUE)) {
                                continue;
                            }
                        }

						/*
						 * if display name is provided, read that attribute
						 */
                        Attribute displayName = null;
                        if (StringUtils.isNotEmpty(displayNameAttribute)) {
                            displayName = sr.getAttributes().get(displayNameAttribute);
                            if (debug) {
                                log.debug(displayNameAttribute + " : " + displayName);
                            }
                        }

                        if (attr != null) {
                            String name = (String) attr.get();
                            String display = null;
                            if (displayName != null) {
                                display = (String) displayName.get();
                            }
                            // append the domain if exist
                            String domain = this.getRealmConfiguration().getUserStoreProperty(
                                    UserCoreConstants.RealmConfig.PROPERTY_DOMAIN_NAME);
                            // get the name in the format of
                            // domainName/userName|domainName/displayName
                            name = UserCoreUtil.getCombinedName(domain, name, display);
                            list.add(name);
                        }
                    }
                }
            }
            userNames = list.toArray(new String[list.size()]);
            Arrays.sort(userNames);

            if (debug) {
                for (String username : userNames) {
                    log.debug("result: " + username);
                }
            }
        } catch (PartialResultException e) {
            // can be due to referrals in AD. so just ignore error
            String errorMessage =
                    "Error occurred while getting user list for filter : " + filter + "max limit : " + maxItemLimit;
            if (isIgnorePartialResultException()) {
                if (log.isDebugEnabled()) {
                    log.debug(errorMessage, e);
                }
            } else {
                throw new UserStoreException(errorMessage, e);
            }
        } catch (NamingException e) {
            String errorMessage =
                    "Error occurred while getting user list for filter : " + filter + "max limit : " + maxItemLimit;
            if (log.isDebugEnabled()) {
                log.debug(errorMessage, e);
            }
            throw new UserStoreException(errorMessage, e);
        } finally {
            JNDIUtil.closeNamingEnumeration(answer);
            JNDIUtil.closeContext(dirContext);
        }
        return userNames;
    }

    @Override
    protected String[] doGetDisplayNamesForInternalRole(String[] userNames)
            throws UserStoreException {
        // search the user with UserNameAttribute, retrieve their
        // DisplayNameAttribute combine and return
        String displayNameAttribute =
                this.realmConfig.getUserStoreProperty(LDAPConstants.DISPLAY_NAME_ATTRIBUTE);
        if (StringUtils.isNotEmpty(displayNameAttribute)) {
            String userNameAttribute =
                    this.realmConfig.getUserStoreProperty(LDAPConstants.USER_NAME_ATTRIBUTE);
            String userSearchBase =
                    this.realmConfig.getUserStoreProperty(LDAPConstants.USER_SEARCH_BASE);
            String userNameListFilter =
                    this.realmConfig.getUserStoreProperty(LDAPConstants.USER_NAME_LIST_FILTER);

            String[] returningAttributes = {displayNameAttribute};
            SearchControls searchControls = new SearchControls();
            searchControls.setReturningAttributes(returningAttributes);

            List<String> combinedNames = new ArrayList<String>();
            if (userNames != null && userNames.length > 0) {
                for (String userName : userNames) {
                    String searchFilter =
                            "(&" + userNameListFilter + "(" + userNameAttribute +
                                    "=" + escapeSpecialCharactersForFilter(userName) + "))";
                    List<String> displayNames =
                            this.getListOfNames(userSearchBase, searchFilter,
                                    searchControls,
                                    displayNameAttribute, false);
                    // we expect only one display name
                    String name =
                            UserCoreUtil.getCombinedName(this.realmConfig.getUserStoreProperty(UserCoreConstants.RealmConfig.PROPERTY_DOMAIN_NAME),
                                    userName, displayNames.get(0));
                    combinedNames.add(name);
                }
                return combinedNames.toArray(new String[combinedNames.size()]);
            } else {
                return userNames;
            }
        } else {
            return userNames;
        }
    }

    /**
     * @param dn
     * @param credentials
     * @return
     * @throws NamingException
     * @throws UserStoreException
     */
    protected boolean bindAsUser(String dn, String credentials) throws NamingException,
            UserStoreException {
        boolean isAuthed = false;
        boolean debug = log.isDebugEnabled();

		/*
		 * Hashtable<String, String> env = new Hashtable<String, String>();
		 * env.put(Context.INITIAL_CONTEXT_FACTORY, LDAPConstants.DRIVER_NAME);
		 * env.put(Context.SECURITY_PRINCIPAL, dn);
		 * env.put(Context.SECURITY_CREDENTIALS, credentials);
		 * env.put("com.sun.jndi.ldap.connect.pool", "true");
		 */
        /**
         * In carbon JNDI context we need to by pass specific tenant context and
         * we need the base
         * context for LDAP operations.
         */
        // env.put(CarbonConstants.REQUEST_BASE_CONTEXT, "true");

		/*
		 * String rawConnectionURL =
		 * realmConfig.getUserStoreProperty(LDAPConstants.CONNECTION_URL);
		 * String portInfo = rawConnectionURL.split(":")[2];
		 * 
		 * String connectionURL = null;
		 * String port = null;
		 * // if the port contains a template string that refers to carbon.xml
		 * if ((portInfo.contains("${")) && (portInfo.contains("}"))) {
		 * port =
		 * Integer.toString(CarbonUtils.getPortFromServerConfig(portInfo));
		 * connectionURL = rawConnectionURL.replace(portInfo, port);
		 * }
		 * if (port == null) { // if not enabled, read LDAP url from
		 * user.mgt.xml
		 * connectionURL =
		 * realmConfig.getUserStoreProperty(LDAPConstants.CONNECTION_URL);
		 * }
		 */
		/*
		 * env.put(Context.PROVIDER_URL, connectionURL);
		 * env.put(Context.SECURITY_AUTHENTICATION, "simple");
		 */

        LdapContext cxt = null;
        try {
            // cxt = new InitialLdapContext(env, null);
            int retries;
            boolean retry;
            try {
                retries = Integer.parseInt(realmConfig.getUserStoreProperty("RetryAttempts"));
            } catch (NumberFormatException | NullPointerException e) {
                retries = 0;
            }
            do {
                retries--;
                retry = false;
                try {
                    cxt = this.connectionSource.getContextWithCredentials(dn, credentials);
                    isAuthed = true;
                } catch (UserStoreException e) {
                    if (e.getMessage().contains("TimeLimitExceeded")) {
                       retry = true;
                    }
                }
            } while (retry && (retries >= 0));
        } catch (AuthenticationException e) {
			/*
			 * StringBuilder stringBuilder = new
			 * StringBuilder("Authentication failed for user ");
			 * stringBuilder.append(dn).append(" ").append(e.getMessage());
			 */

            // we avoid throwing an exception here since we throw that exception
            // in a one level above this.
            if (debug) {
                log.debug("Authentication failed " + e);
            }

        } finally {
            JNDIUtil.closeContext(cxt);
        }

        if (debug) {
            log.debug("User: " + dn + " is authenticated: " + isAuthed);
        }
        return isAuthed;
    }

    /**
     * @param userName
     * @param dn
     * @param credentials
     * @return
     * @throws NamingException
     * @throws UserStoreException
     */
    private boolean bindAsUser(String userName, String dn, Object credentials) throws NamingException,
            UserStoreException {
        boolean isAuthed = false;
        boolean debug = log.isDebugEnabled();

		/*
		 * Hashtable<String, String> env = new Hashtable<String, String>();
		 * env.put(Context.INITIAL_CONTEXT_FACTORY, LDAPConstants.DRIVER_NAME);
		 * env.put(Context.SECURITY_PRINCIPAL, dn);
		 * env.put(Context.SECURITY_CREDENTIALS, credentials);
		 * env.put("com.sun.jndi.ldap.connect.pool", "true");
		 */
        /**
         * In carbon JNDI context we need to by pass specific tenant context and
         * we need the base
         * context for LDAP operations.
         */
        // env.put(CarbonConstants.REQUEST_BASE_CONTEXT, "true");

		/*
		 * String rawConnectionURL =
		 * realmConfig.getUserStoreProperty(LDAPConstants.CONNECTION_URL);
		 * String portInfo = rawConnectionURL.split(":")[2];
		 *
		 * String connectionURL = null;
		 * String port = null;
		 * // if the port contains a template string that refers to carbon.xml
		 * if ((portInfo.contains("${")) && (portInfo.contains("}"))) {
		 * port =
		 * Integer.toString(CarbonUtils.getPortFromServerConfig(portInfo));
		 * connectionURL = rawConnectionURL.replace(portInfo, port);
		 * }
		 * if (port == null) { // if not enabled, read LDAP url from
		 * user.mgt.xml
		 * connectionURL =
		 * realmConfig.getUserStoreProperty(LDAPConstants.CONNECTION_URL);
		 * }
		 */
		/*
		 * env.put(Context.PROVIDER_URL, connectionURL);
		 * env.put(Context.SECURITY_AUTHENTICATION, "simple");
		 */

        LdapContext cxt = null;
        try {
            // cxt = new InitialLdapContext(env, null);
            cxt = this.connectionSource.getContextWithCredentials(dn, credentials);
            isAuthed = true;
        } catch (AuthenticationException e) {
			/*
			 * StringBuilder stringBuilder = new
			 * StringBuilder("Authentication failed for user ");
			 * stringBuilder.append(dn).append(" ").append(e.getMessage());
			 */

            // we avoid throwing an exception here since we throw that exception
            // in a one level above this.
            if (debug) {
                log.debug("Authentication failed " + e);
                log.debug("Clearing cache for DN: " + dn);
            }
            userCache.remove(userName);

        } finally {
            JNDIUtil.closeContext(cxt);
        }

        if (debug) {
            log.debug("User: " + dn + " is authnticated: " + isAuthed);
        }
        return isAuthed;
    }


    /**
     * @param searchFilter
     * @param returnedAtts
     * @param dirContext
     * @return
     * @throws UserStoreException
     */
    protected NamingEnumeration<SearchResult> searchForUser(String searchFilter,
                                                            String[] returnedAtts,
                                                            DirContext dirContext)
            throws UserStoreException {
        SearchControls searchCtls = new SearchControls();
        searchCtls.setSearchScope(SearchControls.SUBTREE_SCOPE);
        String searchBases = realmConfig.getUserStoreProperty(LDAPConstants.USER_SEARCH_BASE);
        if (returnedAtts != null && returnedAtts.length > 0) {
            searchCtls.setReturningAttributes(returnedAtts);
        }

        if (log.isDebugEnabled()) {
            try {
                log.debug("Searching for user with SearchFilter: " + searchFilter + " in SearchBase: " + dirContext.getNameInNamespace());
            } catch (NamingException e) {
                log.debug("Error while getting DN of search base", e);
            }
            if (returnedAtts == null) {
                log.debug("No attributes requested");
            } else {
                for (String attribute : returnedAtts) {
                    log.debug("Requesting attribute :" + attribute);
                }
            }
        }

        String[] searchBaseAraay = searchBases.split("#");
        NamingEnumeration<SearchResult> answer = null;

        try {
            for (String searchBase : searchBaseAraay) {
                answer = dirContext.search(escapeDNForSearch(searchBase), searchFilter, searchCtls);
                if (answer.hasMore()) {
                    return answer;
                }
            }
        } catch (PartialResultException e) {
            // can be due to referrals in AD. so just ignore error
            String errorMessage ="Error occurred while search user for filter : " + searchFilter;
            if (isIgnorePartialResultException()) {
                if (log.isDebugEnabled()) {
                    log.debug(errorMessage, e);
                }
            } else {
                throw new UserStoreException(errorMessage, e);
            }
        } catch (NamingException e) {
            String errorMessage ="Error occurred while search user for filter : " + searchFilter;
            if (log.isDebugEnabled()) {
                log.debug(errorMessage, e);
            }
            throw new UserStoreException(errorMessage, e);
        }
        return answer;
    }


    /**
     *
     */
    public void doAddRole(String roleName, String[] userList, boolean shared)
            throws UserStoreException {
        throw new UserStoreException(
                "User store is operating in read only mode. Cannot write into the user store.");
    }

    /**
     *
     */
    public void doUpdateRoleName(String roleName, String newRoleName) throws UserStoreException {
        throw new UserStoreException(
                "User store is operating in read only mode. Cannot write into the user store.");
    }

     /**
     * This method is to check whether multiple profiles are allowed with a
     * particular user-store.
     * For an example, currently, JDBC user store supports multiple profiles and
     * where as ApacheDS
     * does not allow. LDAP currently does not allow multiple profiles.
     *
     * @return boolean
     */
    public boolean isMultipleProfilesAllowed() {
        return false;
    }

    /**
     *
     */
    public void doDeleteRole(String roleName) throws UserStoreException {
        throw new UserStoreException(
                "User store is operating in read only mode. Cannot write into the user store.");
    }

    /**
     * Returns the list of role names for the given search base and other
     * parameters
     *
     * @param searchTime
     * @param filter
     * @param maxItemLimit
     * @param searchFilter
     * @param roleNameProperty
     * @param searchBase
     * @param appendTenantDomain
     * @return
     * @throws UserStoreException
     */
    protected List<String> getLDAPRoleNames(int searchTime, String filter, int maxItemLimit,
                                            String searchFilter, String roleNameProperty,
                                            String searchBase, boolean appendTenantDomain)
            throws UserStoreException {
        boolean debug = log.isDebugEnabled();
        List<String> roles = new ArrayList<String>();

        SearchControls searchCtls = new SearchControls();
        searchCtls.setSearchScope(SearchControls.SUBTREE_SCOPE);
        searchCtls.setCountLimit(maxItemLimit);
        searchCtls.setTimeLimit(searchTime);

        String returnedAtts[] = {roleNameProperty};
        searchCtls.setReturningAttributes(returnedAtts);

        // / search filter TODO
        StringBuffer finalFilter = new StringBuffer();
        finalFilter.append("(&").append(searchFilter).append("(").append(roleNameProperty).append("=")
                .append(escapeSpecialCharactersForFilterWithStarAsRegex(filter)).append("))");

        if (debug) {
            log.debug("Listing roles. SearchBase: " + searchBase + " ConstructedFilter: " +
                    finalFilter.toString());
        }

        DirContext dirContext = null;
        NamingEnumeration<SearchResult> answer = null;

        try {
            dirContext = connectionSource.getContext();
            answer = dirContext.search(escapeDNForSearch(searchBase), finalFilter.toString(), searchCtls);
            // append the domain if exist
            String domain =
                    this.getRealmConfiguration()
                            .getUserStoreProperty(UserCoreConstants.RealmConfig.PROPERTY_DOMAIN_NAME);

            while (answer.hasMoreElements()) {
                SearchResult sr = (SearchResult) answer.next();
                if (sr.getAttributes() != null) {
                    Attribute attr = sr.getAttributes().get(roleNameProperty);
                    if (attr != null) {
                        String name = (String) attr.get();
                        name = UserCoreUtil.addDomainToName(name, domain);
                        if (appendTenantDomain) {
                            String dn = sr.getNameInNamespace();
                            name = UserCoreUtil.addTenantDomainToEntry(name,
                                    getTenantDomainFromRoleDN(dn, name));
                        }
                        roles.add(name);
                    }
                }
            }
        } catch (PartialResultException e) {
            // can be due to referrals in AD. so just ignore error
            String errorMessage = "Error occurred while getting LDAP role names. SearchBase: " + searchBase + " ConstructedFilter: " +
            finalFilter.toString();
            if (isIgnorePartialResultException()) {
                if (log.isDebugEnabled()) {
                    log.debug(errorMessage, e);
                }
            } else {
                throw new UserStoreException(errorMessage, e);
            }
        } catch (NamingException e) {
            String errorMessage = "Error occurred while getting LDAP role names. SearchBase: " + searchBase + " ConstructedFilter: " +
                                  finalFilter.toString();
            if (log.isDebugEnabled()) {
                log.debug(errorMessage, e);
            }
            throw new UserStoreException(errorMessage, e);
        } finally {
            JNDIUtil.closeNamingEnumeration(answer);
            JNDIUtil.closeContext(dirContext);
        }

        if (debug) {
            Iterator<String> rolesIte = roles.iterator();
            while (rolesIte.hasNext()) {
                log.debug("result: " + rolesIte.next());
            }
        }

        return roles;
    }

    /**
     * Get the tenant domain for the provided distinguished name. If the role is
     * not a shared role returns the super tenant domain
     *
     * @param dn
     * @param roleName
     * @return
     */
    private String getTenantDomainFromRoleDN(String dn, String roleName) {

        dn = dn.toLowerCase();
        roleName = roleName.toLowerCase();
        String sharedSearchBase = realmConfig.getUserStoreProperties().
                get(LDAPConstants.SHARED_GROUP_SEARCH_BASE);

        sharedSearchBase = sharedSearchBase.toLowerCase();
        if (dn.indexOf(sharedSearchBase) > -1) {
            dn = dn.replaceAll(sharedSearchBase, "");
            dn = dn.replace(realmConfig.getUserStoreProperty(LDAPConstants.SHARED_GROUP_NAME_ATTRIBUTE).
                    toLowerCase() + "=" + roleName, "");
            if (dn.indexOf(",") == 0) {
                dn = dn.substring(1);
            }
            int lastIndex = dn.indexOf(",");
            if (lastIndex > -1 && lastIndex == dn.length() - 1) {
                dn = dn.substring(0, dn.length() - 1);
            }

            String groupNameAttributeName = realmConfig.
                    getUserStoreProperty(LDAPConstants.SHARED_TENANT_NAME_ATTRIBUTE).toLowerCase();
            dn = dn.replaceAll(groupNameAttributeName + "=", "");
            if (dn == null || dn.isEmpty()) {
                dn = MultitenantConstants.SUPER_TENANT_DOMAIN_NAME;
            }
            return dn;
        } else {
            return CarbonContext.getThreadLocalCarbonContext().getTenantDomain();
        }
    }

    /**
     * Removes the shared roles relevant to the provided tenant domain
     *
     * @param sharedRoles
     * @param tenantDomain
     */
    protected void filterSharedRoles(List<String> sharedRoles, String tenantDomain) {
        tenantDomain = tenantDomain.toLowerCase();
        if (tenantDomain != null) {
            for (Iterator<String> i = sharedRoles.iterator(); i.hasNext(); ) {
                String role = i.next();
                if (role.toLowerCase().indexOf(tenantDomain) > -1) {
                    i.remove();
                }
            }
        }
    }


    /**
     *
     */
    public String[] doGetRoleNames(String filter, int maxItemLimit) throws UserStoreException {

        if (maxItemLimit == 0) {
            return new String[0];
        }

        int givenMax = UserCoreConstants.MAX_USER_ROLE_LIST;

        int searchTime = UserCoreConstants.MAX_SEARCH_TIME;

        try {
            givenMax = Integer.parseInt(realmConfig.
                    getUserStoreProperty(UserCoreConstants.RealmConfig.PROPERTY_MAX_ROLE_LIST));
        } catch (Exception e) {
            givenMax = UserCoreConstants.MAX_USER_ROLE_LIST;
        }

        try {
            searchTime = Integer.parseInt(realmConfig.
                    getUserStoreProperty(UserCoreConstants.RealmConfig.PROPERTY_MAX_SEARCH_TIME));
        } catch (Exception e) {
            searchTime = UserCoreConstants.MAX_SEARCH_TIME;
        }

        if (maxItemLimit < 0 || maxItemLimit > givenMax) {
            maxItemLimit = givenMax;
        }

        List<String> externalRoles = new ArrayList<String>();

        if (readGroupsEnabled) {

            // handling multiple search bases
            String searchBases = realmConfig.getUserStoreProperty(LDAPConstants.GROUP_SEARCH_BASE);
            String[] searchBaseArray = searchBases.split("#");
            for (String searchBase : searchBaseArray) {
                // get the role list from the group search base
                externalRoles.addAll(getLDAPRoleNames(searchTime, filter, maxItemLimit,
                        realmConfig.getUserStoreProperty(LDAPConstants.GROUP_NAME_LIST_FILTER),
                        realmConfig.getUserStoreProperty(LDAPConstants.GROUP_NAME_ATTRIBUTE),
                        searchBase, false));
            }

            // get the role list from the shared group search base

//			if (isSharedGroupEnabled()) {
//				List<String> sharedRoleNames = new ArrayList<String>();
//				sharedRoleNames.addAll(Arrays.asList(doGetSharedRoleNames(null,filter, maxItemLimit)));
//
//				filterSharedRoles(sharedRoleNames, CarbonContext.getCurrentContext()
//				                                                .getTenantDomain());
//				externalRoles.addAll(sharedRoleNames);
//			}
        }

        return externalRoles.toArray(new String[externalRoles.size()]);
    }


    @Override
    protected String[] doGetSharedRoleNames(String tenantDomain, String filter, int maxItemLimit)
            throws UserStoreException {

        if (!isSharedGroupEnabled()) {
            return new String[0];
        }

        if (maxItemLimit == 0) {
            return new String[0];
        }

        int givenMax = UserCoreConstants.MAX_USER_ROLE_LIST;

        int searchTime = UserCoreConstants.MAX_SEARCH_TIME;

        try {
            givenMax = Integer.parseInt(realmConfig.
                    getUserStoreProperty(UserCoreConstants.RealmConfig.PROPERTY_MAX_ROLE_LIST));
        } catch (Exception e) {
            givenMax = UserCoreConstants.MAX_USER_ROLE_LIST;
        }

        try {
            searchTime = Integer.parseInt(realmConfig.
                    getUserStoreProperty(UserCoreConstants.RealmConfig.PROPERTY_MAX_SEARCH_TIME));
        } catch (Exception e) {
            searchTime = UserCoreConstants.MAX_SEARCH_TIME;
        }

        if (maxItemLimit < 0 || maxItemLimit > givenMax) {
            maxItemLimit = givenMax;
        }

        String searchBase = null;

        if (MultitenantConstants.SUPER_TENANT_DOMAIN_NAME.equalsIgnoreCase(tenantDomain)) {
            searchBase = realmConfig.getUserStoreProperty(LDAPConstants.SHARED_GROUP_SEARCH_BASE);
        } else {
            String groupNameAttributeName =
                    realmConfig.getUserStoreProperty(LDAPConstants.SHARED_TENANT_NAME_ATTRIBUTE);
            if (groupNameAttributeName == null || groupNameAttributeName.trim().length() == 0) {
                groupNameAttributeName = "ou";
            }
            searchBase = groupNameAttributeName + "=" + tenantDomain + "," +
                    realmConfig.getUserStoreProperty(LDAPConstants.SHARED_GROUP_SEARCH_BASE);
        }

        List<String> sharedRoleNames = getLDAPRoleNames(searchTime, filter, maxItemLimit,
                realmConfig.getUserStoreProperty(LDAPConstants.SHARED_GROUP_NAME_LIST_FILTER),
                realmConfig.getUserStoreProperty(LDAPConstants.SHARED_GROUP_NAME_ATTRIBUTE),
                searchBase, true);

        filterSharedRoles(sharedRoleNames, CarbonContext.getThreadLocalCarbonContext().getTenantDomain());
        return sharedRoleNames.toArray(new String[sharedRoleNames.size()]);

    }

    /**
     *
     */
    public RealmConfiguration getRealmConfiguration() {
        return this.realmConfig;
    }


    /**
     *
     */
    public String[] doGetUserListOfRole(String roleName, String filter) throws UserStoreException {

        RoleContext roleContext = createRoleContext(roleName);
        return getUserListOfLDAPRole(roleContext, filter);
    }

    /**
     *
     */
    public String[] getUserListOfLDAPRole(RoleContext context, String filter) throws UserStoreException {

        boolean debug = log.isDebugEnabled();

        if (debug) {
            log.debug("Getting user list of role: " + context.getRoleName() + " with filter: " + filter);
        }

        List<String> userList = new ArrayList<String>();
        String[] names = new String[0];
        int givenMax = UserCoreConstants.MAX_USER_ROLE_LIST;
        int searchTime = UserCoreConstants.MAX_SEARCH_TIME;

        try {
            givenMax =
                    Integer.parseInt(realmConfig.getUserStoreProperty(UserCoreConstants.RealmConfig.PROPERTY_MAX_USER_LIST));
        } catch (Exception e) {
            givenMax = UserCoreConstants.MAX_USER_ROLE_LIST;
        }

        try {
            searchTime =
                    Integer.parseInt(realmConfig.getUserStoreProperty(UserCoreConstants.RealmConfig.PROPERTY_MAX_SEARCH_TIME));
        } catch (Exception e) {
            searchTime = UserCoreConstants.MAX_SEARCH_TIME;
        }

        DirContext dirContext = null;
        NamingEnumeration<SearchResult> answer = null;
        try {
            SearchControls searchCtls = new SearchControls();
            searchCtls.setSearchScope(SearchControls.SUBTREE_SCOPE);
            searchCtls.setTimeLimit(searchTime);
            searchCtls.setCountLimit(givenMax);

            String searchFilter = ((LDAPRoleContext) context).getListFilter();
            String roleNameProperty = ((LDAPRoleContext) context).getRoleNameProperty();
            searchFilter = "(&" + searchFilter + "(" + roleNameProperty + "=" + escapeSpecialCharactersForFilter(
                    context.getRoleName()) + "))";

            String membershipProperty = realmConfig.getUserStoreProperty(LDAPConstants.MEMBERSHIP_ATTRIBUTE);
            String returnedAtts[] = {membershipProperty};
            searchCtls.setReturningAttributes(returnedAtts);

            List<String> userDNList = new ArrayList<String>();

            SearchResult sr = null;
            dirContext = connectionSource.getContext();

            // with DN patterns
            if (((LDAPRoleContext) context).getRoleDNPatterns().size() > 0) {
                for (String pattern : ((LDAPRoleContext) context).getRoleDNPatterns()) {
                    if (debug) {
                        log.debug("Using pattern: " + pattern);
                    }
                    pattern = MessageFormat.format(pattern.trim(), escapeSpecialCharactersForDN(context.getRoleName
                            ()));
                    try {
                        answer = dirContext.search(escapeDNForSearch(pattern), searchFilter, searchCtls);
                        if (answer.hasMore()) {
                            sr = (SearchResult) answer.next();
                            break;
                        }
                    } catch (NamingException e) {
                        // ignore
                        if (log.isDebugEnabled()) {
                            log.debug(e);
                        }
                    }
                }
            }

            if (sr == null) {
                // handling multiple search bases
                String searchBases = ((LDAPRoleContext) context).getSearchBase();
                String[] roleSearchBaseArray = searchBases.split("#");
                for (String searchBase : roleSearchBaseArray) {
                    if (debug) {
                        log.debug("Searching role: " + context.getRoleName() + " SearchBase: "
                                + searchBase + " SearchFilter: " + searchFilter);
                    }

                    try {
                        // read the DN of users who are members of the group
                        answer = dirContext.search(escapeDNForSearch(searchBase), searchFilter, searchCtls);
                        int count = 0;
                        if (answer.hasMore()) { // to check if there is a result
                            while (answer.hasMore()) { // to check if there are more than one group
                                if (count > 0) {
                                    throw new UserStoreException("More than one group exist with name");
                                }
                                sr = (SearchResult) answer.next();
                                count++;
                            }
                            break;
                        }
                    } catch (NamingException e) {
                        // ignore
                        if (log.isDebugEnabled()) {
                            log.debug(e);
                        }
                    }
                }
            }

            if (debug) {
                log.debug("Found role: " + sr.getNameInNamespace());
            }

            // read the member attribute and get DNs of the users
            Attributes attributes = sr.getAttributes();
            if (attributes != null) {
                NamingEnumeration attributeEntry = null;
                for (attributeEntry = attributes.getAll(); attributeEntry.hasMore(); ) {
                    Attribute valAttribute = (Attribute) attributeEntry.next();
                    if (membershipProperty == null || membershipProperty.equals(valAttribute.getID())) {
                        NamingEnumeration values = null;
                        for (values = valAttribute.getAll(); values.hasMore(); ) {
                            String value = values.next().toString();
                            userDNList.add(value);

                            if (debug) {
                                log.debug("Found attribute: " + membershipProperty + " value: " + value);
                            }
                        }
                    }
                }
            }

            if (MEMBER_UID.equals(realmConfig.getUserStoreProperty(LDAPConstants.MEMBERSHIP_ATTRIBUTE))) {
                /* when the GroupEntryObjectClass is posixGroup, membership attribute is memberUid. We have to
                   retrieve the DN using the memberUid.
                   This procedure has to make an extra call to ldap. alternatively this can be done with a single ldap
                   search using the memberUid and retrieving the display name and username. */
                List<String> userDNListNew = new ArrayList<>();

                for (String user : userDNList) {
                    String userDN = getNameInSpaceForUserName(user);
                    userDNListNew.add(userDN);
                }

                userDNList = userDNListNew;
            }

            // iterate over users' DN list and get userName and display name
            // attribute values

            String userNameProperty = realmConfig.getUserStoreProperty(LDAPConstants.USER_NAME_ATTRIBUTE);
            String displayNameAttribute = realmConfig
                    .getUserStoreProperty(LDAPConstants.DISPLAY_NAME_ATTRIBUTE);
            String[] returnedAttributes = {userNameProperty, displayNameAttribute};

            for (String user : userDNList) {
                if (debug) {
                    log.debug("Getting name attributes of: " + user);
                }

                Attributes userAttributes;
                try {
                    // '\' and '"' characters need another level of escaping before searching
                    userAttributes = dirContext.getAttributes(user.replace("\\\\", "\\\\\\")
                            .replace("\\\"", "\\\\\""), returnedAttributes);

                    String displayName = null;
                    String userName = null;
                    if (userAttributes != null) {
                        Attribute userNameAttribute = userAttributes.get(userNameProperty);
                        if (userNameAttribute != null) {
                            userName = (String) userNameAttribute.get();
                            if (debug) {
                                log.debug("UserName: " + userName);
                            }
                        }
                        if (StringUtils.isNotEmpty(displayNameAttribute)) {
                            Attribute displayAttribute = userAttributes.get(displayNameAttribute);
                            if (displayAttribute != null) {
                                displayName = (String) displayAttribute.get();
                            }
                            if (debug) {
                                log.debug("DisplayName: " + displayName);
                            }
                        }
                    }
                    String domainName =
                            realmConfig.getUserStoreProperty(UserCoreConstants.RealmConfig.PROPERTY_DOMAIN_NAME);

                    // Username will be null in the special case where the
                    // username attribute has changed to another
                    // and having different userNameProperty than the current
                    // user-mgt.xml
                    if (userName != null) {
                        user = UserCoreUtil.getCombinedName(domainName, userName, displayName);
                        userList.add(user);
                        if (debug) {
                            log.debug(user + " is added to the result list");
                        }
                    }
                    // Skip listing users which are not applicable to current
                    // user-mgt.xml
                    else {
                        if (log.isDebugEnabled()) {
                            log.debug("User " + user + " doesn't have the user name property : " +
                                    userNameProperty);
                        }
                    }

                } catch (NamingException e) {
                    if (log.isDebugEnabled()) {
                        log.debug("Error in reading user information in the user store for the user " +
                                user + e.getMessage(), e);
                    }
                }

            }
            names = userList.toArray(new String[userList.size()]);

        } catch (PartialResultException e) {
            // can be due to referrals in AD. so just ignore error
            String errorMessage = "Error in reading user information in the user store for filter : " + filter;
            if (isIgnorePartialResultException()) {
                if (log.isDebugEnabled()) {
                    log.debug(errorMessage, e);
                }
            } else {
                throw new UserStoreException(errorMessage, e);
            }
        } catch (NamingException e) {
            String errorMessage = "Error in reading user information in the user store for filter : " + filter;
            if (log.isDebugEnabled()) {
                log.debug(errorMessage, e);
            }
            throw new UserStoreException(errorMessage, e);
        } finally {
            JNDIUtil.closeNamingEnumeration(answer);
            JNDIUtil.closeContext(dirContext);
        }

        return names;
    }

    /**
     * This method will check whether back link support is enabled and will
     * return the effective
     * search base. Read http://www.frickelsoft.net/blog/?p=130 for more
     * details.
     *
     * @param shared whether share search based or not
     * @return The search base based on back link support. If back link support
     * is enabled this will
     * return user search base, else group search base.
     */
    protected String getEffectiveSearchBase(boolean shared) {

        String backLinksEnabled =
                realmConfig.getUserStoreProperty(LDAPConstants.BACK_LINKS_ENABLED);
        boolean isBackLinkEnabled = false;

        if (backLinksEnabled != null && !backLinksEnabled.equals("")) {
            isBackLinkEnabled = Boolean.parseBoolean(backLinksEnabled);
        }

        if (isBackLinkEnabled) {
            return realmConfig.getUserStoreProperty(LDAPConstants.USER_SEARCH_BASE);
        } else {
            if (shared) {
                return realmConfig.getUserStoreProperty(LDAPConstants.SHARED_GROUP_SEARCH_BASE);
            } else {
                return realmConfig.getUserStoreProperty(LDAPConstants.GROUP_SEARCH_BASE);
            }
        }

    }

    /**
     * {@inheritDoc}
     */
    protected String[] getLDAPRoleListOfUser(String userName, String filter, String searchBase,
                                             boolean shared) throws UserStoreException {
        boolean debug = log.isDebugEnabled();
        List<String> list = new ArrayList<String>();
		/*
		 * do not search REGISTRY_ANONNYMOUS_USERNAME or
		 * REGISTRY_SYSTEM_USERNAME in LDAP because it
		 * causes warn logs printed from embedded-ldap.
		 */
        if (readGroupsEnabled && (!UserCoreUtil.isRegistryAnnonymousUser(userName)) &&
                (!UserCoreUtil.isRegistrySystemUser(userName))) {

            SearchControls searchCtls = new SearchControls();
            searchCtls.setSearchScope(SearchControls.SUBTREE_SCOPE);

            String memberOfProperty =
                    realmConfig.getUserStoreProperty(LDAPConstants.MEMBEROF_ATTRIBUTE);
            if (memberOfProperty != null && memberOfProperty.length() > 0) {
                // TODO Handle active directory shared roles logics here

                String userNameProperty =
                        realmConfig.getUserStoreProperty(LDAPConstants.USER_NAME_ATTRIBUTE);
                String userSearchFilter = realmConfig.getUserStoreProperty(LDAPConstants.USER_NAME_SEARCH_FILTER);
                String searchFilter = userSearchFilter.replace("?", escapeSpecialCharactersForFilter(userName));

                String binaryAttribute =
                        realmConfig.getUserStoreProperty(LDAPConstants.LDAP_ATTRIBUTES_BINARY);
                String primaryGroupId =
                        realmConfig.getUserStoreProperty(LDAPConstants.PRIMARY_GROUP_ID);

                String returnedAtts[] = {memberOfProperty};

                if (binaryAttribute != null && primaryGroupId != null) {
                    returnedAtts =
                            new String[]{memberOfProperty, binaryAttribute, primaryGroupId};
                }

                searchCtls.setReturningAttributes(returnedAtts);

                if (debug) {
                    log.debug("Reading roles with the memberOfProperty Property: " + memberOfProperty);
                }

                if (binaryAttribute != null && primaryGroupId != null) {
                    list =
                            this.getAttributeListOfOneElementWithPrimarGroup(
                                    searchBase,
                                    searchFilter,
                                    searchCtls,
                                    binaryAttribute,
                                    primaryGroupId,
                                    userNameProperty,
                                    memberOfProperty);
                } else {
                    // use cache
                    LdapName ldn = (LdapName)userCache.get(userName);
                    if (ldn != null) {
                        searchBase = ldn.toString();
                    } else {
                        // create DN directly   but there is no way when multiple DNs are used. Need to improve letter
                        String userDNPattern = realmConfig.getUserStoreProperty(LDAPConstants.USER_DN_PATTERN);
                        if (userDNPattern != null & userDNPattern.trim().length() > 0 && !userDNPattern.contains("#")) {

                            searchBase = MessageFormat.format(userDNPattern, escapeSpecialCharactersForDN(userName));
                        }
                    }

                    // get DNs of the groups to which this user belongs
                    List<String> groupDNs = this.getListOfNames(searchBase, searchFilter,
                            searchCtls, memberOfProperty, false);
                    List<LdapName> groups = new ArrayList<>();
                    for (String groupDN : groupDNs) {
                        try {
                            groups.add(new LdapName(groupDN));
                        } catch (InvalidNameException e) {
                           if (log.isDebugEnabled()) {
                                log.debug("LDAP Name error :", e);
                           }
                        }
                    }
					/*
					 * to be compatible with AD as well, we need to do a search
					 * over the groups and
					 * find those groups' attribute value defined for group name
					 * attribute and
					 * return
					 */
                    list = this.getGroupNameAttributeValuesOfGroups(groups);
                }
            } else {

                // Load normal roles with the user
                String searchFilter;
                String roleNameProperty;

                if (shared) {
                    searchFilter = realmConfig.
                            getUserStoreProperty(LDAPConstants.SHARED_GROUP_NAME_LIST_FILTER);
                    roleNameProperty =
                            realmConfig.getUserStoreProperty(LDAPConstants.SHARED_GROUP_NAME_ATTRIBUTE);
                } else {
                    searchFilter = realmConfig.getUserStoreProperty(LDAPConstants.GROUP_NAME_LIST_FILTER);
                    roleNameProperty =
                            realmConfig.getUserStoreProperty(LDAPConstants.GROUP_NAME_ATTRIBUTE);
                }

                String membershipProperty =
                        realmConfig.getUserStoreProperty(LDAPConstants.MEMBERSHIP_ATTRIBUTE);
                String userDNPattern = realmConfig.getUserStoreProperty(LDAPConstants.USER_DN_PATTERN);
                String nameInSpace;
                if (userDNPattern != null && userDNPattern.trim().length() > 0 && !userDNPattern.contains("#")) {

                    nameInSpace = MessageFormat.format(userDNPattern, escapeSpecialCharactersForDN(userName));
                } else {
                    nameInSpace = this.getNameInSpaceForUserName(userName);
                }
                // read the roles with this membership property

                if (membershipProperty == null || membershipProperty.length() < 1) {
                    throw new UserStoreException(
                            "Please set member of attribute or membership attribute");
                }

                String membershipValue;
                if (nameInSpace != null) {
                    try {
                        LdapName ldn = new LdapName(nameInSpace);
                        if (MEMBER_UID.equals(realmConfig.getUserStoreProperty(LDAPConstants.MEMBERSHIP_ATTRIBUTE))) {
                            // membership value of posixGroup is not DN of the user
                            List rdns = ldn.getRdns();
                            membershipValue = ((Rdn) rdns.get(rdns.size() - 1)).getValue().toString();
                        } else {
                            membershipValue = escapeLdapNameForFilter(ldn);
                        }
                    } catch (InvalidNameException e) {
                        log.error("Error while creating LDAP name from: " + nameInSpace);
                        throw new UserStoreException("Invalid naming exception for : " + nameInSpace, e);
                    }
                } else {
                    return new String[0];
                }

                searchFilter =
                        "(&" + searchFilter + "(" + membershipProperty + "=" + membershipValue + "))";
                String returnedAtts[] = {roleNameProperty};
                searchCtls.setReturningAttributes(returnedAtts);

                if (debug) {
                    log.debug("Reading roles with the membershipProperty Property: " + membershipProperty);
                }

                list = this.getListOfNames(searchBase, searchFilter, searchCtls, roleNameProperty, false);
            }
        } else if (UserCoreUtil.isRegistryAnnonymousUser(userName)) {
            // returning a REGISTRY_ANONNYMOUS_ROLE_NAME for
            // REGISTRY_ANONNYMOUS_USERNAME
            list.add(CarbonConstants.REGISTRY_ANONNYMOUS_ROLE_NAME);
        }

        String[] result = list.toArray(new String[list.size()]);

        if (result != null) {
            for (String rolename : result) {
                log.debug("Found role: " + rolename);
            }
        }
        return result;
    }

    @Override
    protected String[] doGetExternalRoleListOfUser(String userName, String filter) throws UserStoreException {

        // Get the effective search base
        String searchBase = this.getEffectiveSearchBase(false);
        return getLDAPRoleListOfUser(userName, filter, searchBase, false);
    }


    @Override
    protected String[] doGetSharedRoleListOfUser(String userName,
                                                 String tenantDomain, String filter) throws UserStoreException {
        // Get the effective search base
        String searchBase = this.getEffectiveSearchBase(true);
        if (tenantDomain != null && tenantDomain.trim().length() > 0) {
            if (!MultitenantConstants.SUPER_TENANT_DOMAIN_NAME.equalsIgnoreCase(tenantDomain.trim())) {
                String groupNameAttributeName =
                        realmConfig.getUserStoreProperty(LDAPConstants.SHARED_TENANT_NAME_ATTRIBUTE);
                if (groupNameAttributeName == null || groupNameAttributeName.trim().length() == 0) {
                    groupNameAttributeName = "ou";
                }
                searchBase = groupNameAttributeName + "=" + tenantDomain + "," + searchBase;
            }
        }
        return getLDAPRoleListOfUser(userName, filter, searchBase, true);
    }

    /**
     * {@inheritDoc}
     */

    public boolean isReadOnly() throws UserStoreException {
        return true;
    }

    /**
     * @param userName
     * @return
     * @throws UserStoreException
     */
    protected String getNameInSpaceForUserName(String userName) throws UserStoreException {
        // check the cache first
        LdapName ldn = (LdapName)userCache.get(userName);
        if (ldn != null) {
            return ldn.toString();
        }

        String searchBase = null;
        String userSearchFilter = realmConfig.getUserStoreProperty(LDAPConstants.USER_NAME_SEARCH_FILTER);
        userSearchFilter = userSearchFilter.replace("?", escapeSpecialCharactersForFilter(userName));
        String userDNPattern = realmConfig.getUserStoreProperty(LDAPConstants.USER_DN_PATTERN);
        if (userDNPattern != null && userDNPattern.trim().length() > 0) {
            String[] patterns = userDNPattern.split("#");
            for (String pattern : patterns) {
                searchBase = MessageFormat.format(pattern, escapeSpecialCharactersForDN(userName));
                String userDN = getNameInSpaceForUserName(userName, searchBase, userSearchFilter);
                // check in another DN pattern
                if (userDN != null) {
                    return userDN;
                }
            }
        }

        searchBase = realmConfig.getUserStoreProperty(LDAPConstants.USER_SEARCH_BASE);

        return getNameInSpaceForUserName(userName, searchBase, userSearchFilter);

    }

    /**
     * @param userName
     * @param searchBase
     * @param searchFilter
     * @return
     * @throws UserStoreException
     */
    protected String getNameInSpaceForUserName(String userName, String searchBase, String searchFilter) throws UserStoreException {
        boolean debug = log.isDebugEnabled();

        if (userCache.get(userName) != null) {
            return userCache.get(userName).toString();
        }

        String userDN = null;

        DirContext dirContext = this.connectionSource.getContext();
        NamingEnumeration<SearchResult> answer = null;
        try {
            SearchControls searchCtls = new SearchControls();
            searchCtls.setSearchScope(SearchControls.SUBTREE_SCOPE);

            if (log.isDebugEnabled()) {
                try {
                    log.debug("Searching for user with SearchFilter: " + searchFilter + " in SearchBase: " + dirContext.getNameInNamespace());
                } catch (NamingException e) {
                    log.debug("Error while getting DN of search base", e);
                }
            }
            SearchResult userObj = null;
            String[] searchBases = searchBase.split("#");
            for (String base : searchBases) {
                answer = dirContext.search(escapeDNForSearch(base), searchFilter, searchCtls);
                if (answer.hasMore()) {
                    userObj = (SearchResult) answer.next();
                    if (userObj != null) {
                        //no need to decode since , if decoded the whole string, can't be encoded again
                        //eg CN=Hello\,Ok=test\,test, OU=Industry
                        userDN = userObj.getNameInNamespace();
                        break;
                    }
                }
            }
            if (userDN != null) {
                LdapName ldn = new LdapName(userDN);
                userCache.put(userName, ldn);
            }
            if (debug) {
                log.debug("Name in space for " + userName + " is " + userDN);
            }
        } catch (Exception e) {
            log.debug(e.getMessage(), e);
        } finally {
            JNDIUtil.closeNamingEnumeration(answer);
            JNDIUtil.closeContext(dirContext);
        }
        return userDN;
    }

    /**
     * @param sr
     * @param groupAttributeName
     * @return
     */
    private List<String> parseSearchResult(SearchResult sr, String groupAttributeName) {
        List<String> list = new ArrayList<String>();
        Attributes attrs = sr.getAttributes();

        if (attrs != null) {
            try {
                NamingEnumeration ae = null;
                for (ae = attrs.getAll(); ae.hasMore(); ) {
                    Attribute attr = (Attribute) ae.next();
                    if (groupAttributeName == null || groupAttributeName.equals(attr.getID())) {
                        NamingEnumeration e = null;
                        for (e = attr.getAll(); e.hasMore(); ) {
                            String value = e.next().toString();
                            int begin = value.indexOf("=") + 1;
                            int end = value.indexOf(",");
                            if (begin > -1 && end > -1) {
                                value = value.substring(begin, end);
                            }
                            list.add(value);
                        }
                        JNDIUtil.closeNamingEnumeration(e);
                    }
                }
                JNDIUtil.closeNamingEnumeration(ae);
            } catch (NamingException e) {
                log.debug(e.getMessage(), e);
            }
        }
        return list;
    }

    /**
     * @param searchBase
     * @param searchFilter
     * @param searchCtls
     * @param objectSid
     * @param primaryGroupID
     * @param userAttributeId
     * @param groupAttributeName
     * @return
     * @throws UserStoreException
     */
    private List<String> getAttributeListOfOneElementWithPrimarGroup(String searchBase,
                                                                     String searchFilter,
                                                                     SearchControls searchCtls,
                                                                     String objectSid,
                                                                     String primaryGroupID,
                                                                     String userAttributeId,
                                                                     String groupAttributeName)
            throws UserStoreException {
        boolean debug = log.isDebugEnabled();

        List<String> list = new ArrayList<String>();
        DirContext dirContext = null;
        NamingEnumeration<SearchResult> answer = null;

        if (debug) {
            log.debug("GetAttributeListOfOneElementWithPrimarGroup. SearchBase: " + searchBase + " SearchFilter: " + searchFilter);
        }
        try {
            dirContext = connectionSource.getContext();
            answer = dirContext.search(escapeDNForSearch(searchBase), searchFilter, searchCtls);
            int count = 0;
            while (answer.hasMore()) {
                if (count > 0) {
                    log.error("More than element user exist with name");
                    throw new UserStoreException("More than element user exist with name");
                }
                SearchResult sr = (SearchResult) answer.next();
                count++;

                list = parseSearchResult(sr, groupAttributeName);

                String primaryGroupSID = LDAPUtil.getPrimaryGroupSID(sr, objectSid, primaryGroupID);
                String primaryGroupName =
                        LDAPUtil.findGroupBySID(dirContext, searchBase,
                                primaryGroupSID, userAttributeId);
                if (primaryGroupName != null) {
                    list.add(primaryGroupName);
                }
            }

        } catch (PartialResultException e) {
            // can be due to referrals in AD. so just ignore error
            String errorMessage = "Error occurred while GetAttributeListOfOneElementWithPrimarGroup. SearchBase: " +
                                  searchBase + " SearchFilter: " + searchFilter;
            if (isIgnorePartialResultException()) {
                if (log.isDebugEnabled()) {
                    log.debug(errorMessage, e);
                }
            } else {
                throw new UserStoreException(errorMessage, e);
            }
        } catch (NamingException e) {
            if (log.isDebugEnabled()) {
                log.debug(e.getMessage(), e);
            }
            throw new UserStoreException(e.getMessage(), e);
        } finally {
            JNDIUtil.closeNamingEnumeration(answer);
            JNDIUtil.closeContext(dirContext);
        }

        if (debug) {
            log.debug("GetAttributeListOfOneElementWithPrimarGroup. SearchBase: " + searchBase + " SearchFilter: " + searchFilter);
            Iterator<String> ite = list.iterator();
            while (ite.hasNext()) {
                log.debug("result: " + ite.next());
            }
        }
        return list;
    }

    // ****************************************************

    @SuppressWarnings("rawtypes")
    protected List<String> getAttributeListOfOneElement(String searchBases, String searchFilter,
                                                        SearchControls searchCtls)
            throws UserStoreException {
        List<String> list = new ArrayList<String>();
        DirContext dirContext = null;
        NamingEnumeration<SearchResult> answer = null;
        try {
            dirContext = connectionSource.getContext();
            // handle multiple search bases
            String[] searchBaseArray = searchBases.split("#");
            for (String searchBase : searchBaseArray) {
                try {
                    answer = dirContext.search(escapeDNForSearch(searchBase), searchFilter, searchCtls);
                    int count = 0;
                    if (answer.hasMore()) {
                        while (answer.hasMore()) {
                            if (count > 0) {
                                log.error("More than element user exist with name");
                                throw new UserStoreException("More than element user exist with name");
                            }
                            SearchResult sr = (SearchResult) answer.next();
                            count++;
                            list = parseSearchResult(sr, null);
                        }
                        break;
                    }
                } catch (NamingException e) {
                    //ignore
                    if (log.isDebugEnabled()) {
                        log.debug(e);
                    }
                }
            }
        } finally {
            JNDIUtil.closeNamingEnumeration(answer);
            JNDIUtil.closeContext(dirContext);
        }
        return list;
    }

    /**
     * @param searchBases
     * @param searchFilter
     * @param searchCtls
     * @param property
     * @return
     * @throws UserStoreException
     */
    private List<String> getListOfNames(String searchBases, String searchFilter,
                                        SearchControls searchCtls, String property, boolean appendDn)
            throws UserStoreException {
        boolean debug = log.isDebugEnabled();
        List<String> names = new ArrayList<String>();
        DirContext dirContext = null;
        NamingEnumeration<SearchResult> answer = null;

        if (debug) {
            log.debug("Result for searchBase: " + searchBases + " searchFilter: " + searchFilter +
                    " property:" + property + " appendDN: " + appendDn);
        }

        try {
            dirContext = connectionSource.getContext();

            // handle multiple search bases
            String[] searchBaseArray = searchBases.split("#");
            for (String searchBase : searchBaseArray) {

                try {
                    answer = dirContext.search(escapeDNForSearch(searchBase), searchFilter, searchCtls);
                    String domain = this.getRealmConfiguration().getUserStoreProperty(
                            UserCoreConstants.RealmConfig.PROPERTY_DOMAIN_NAME);

                    while (answer.hasMoreElements()) {
                        SearchResult sr = (SearchResult) answer.next();
                        if (sr.getAttributes() != null) {
                            Attribute attr = sr.getAttributes().get(property);
                            if (attr != null) {
                                for (Enumeration vals = attr.getAll(); vals.hasMoreElements(); ) {
                                    String name = (String) vals.nextElement();
                                    if (debug) {
                                        log.debug("Found user: " + name);
                                    }
                                    domain = UserCoreUtil.addDomainToName(name,
                                            domain);
                                    names.add(name);
                                }
                            }
                        }
                    }
                } catch (NamingException e) {
                    // ignore
                    if (log.isDebugEnabled()) {
                        log.debug(e);
                    }
                }

                if (debug) {
                    for (String name : names) {
                        log.debug("Result  :  " + name);
                    }
                }

            }

            return names;
        } finally {
            JNDIUtil.closeNamingEnumeration(answer);
            JNDIUtil.closeContext(dirContext);
        }
    }

    /**
     *
     */
    public Map<String, String> getProperties(org.wso2.carbon.user.api.Tenant tenant)
            throws org.wso2.carbon.user.api.UserStoreException {
        return getProperties((Tenant) tenant);
    }

    /**
     *
     */
    public int getTenantId() throws UserStoreException {
        return this.tenantId;
    }

    /* TODO: support for multiple user stores */
    public String[] getUserListFromProperties(String property, String value, String profileName)
            throws UserStoreException {
        boolean debug = log.isDebugEnabled();
        String userAttributeSeparator = ",";
        String serviceNameAttribute = "sn";
        List<String> values = new ArrayList<String>();
        String searchFilter = realmConfig.getUserStoreProperty(LDAPConstants.USER_NAME_LIST_FILTER);
        String userPropertyName =
                realmConfig.getUserStoreProperty(LDAPConstants.USER_NAME_ATTRIBUTE);

        searchFilter = "(&" + searchFilter + "(" + property + "=" + escapeSpecialCharactersForFilterWithStarAsRegex(
                value) + "))";

        DirContext dirContext = this.connectionSource.getContext();
        NamingEnumeration<?> answer = null;
        NamingEnumeration<?> attrs = null;

        if (debug) {
            log.debug("Listing users with Property: " + property + " SearchFilter: " + searchFilter);
        }
        String[] returnedAttributes = new String[]{ userPropertyName, serviceNameAttribute };
        try {
            answer = this.searchForUser(searchFilter, returnedAttributes, dirContext);
            while (answer.hasMoreElements()) {
                SearchResult sr = (SearchResult) answer.next();
                Attributes attributes = sr.getAttributes();
                if (attributes != null) {
                    Attribute attribute = attributes.get(userPropertyName);
                    if (attribute != null) {
                        StringBuffer attrBuffer = new StringBuffer();
                        for (attrs = attribute.getAll(); attrs.hasMore(); ) {
                            String attr = (String) attrs.next();
                            if (attr != null && attr.trim().length() > 0) {

                                String attrSeparator = realmConfig.getUserStoreProperty(MULTI_ATTRIBUTE_SEPARATOR);
                                if (attrSeparator != null && !attrSeparator.trim().isEmpty()) {
                                    userAttributeSeparator = attrSeparator;
                                }
                                attrBuffer.append(attr + userAttributeSeparator);
                                if (debug) {
                                    log.debug(userPropertyName + " : " + attr);
                                }
                            }
                        }
                        String propertyValue = attrBuffer.toString();
                        Attribute serviceNameObject = attributes.get(serviceNameAttribute);
                        String serviceNameAttributeValue = null;
                        if (serviceNameObject != null) {
                            serviceNameAttributeValue = (String) serviceNameObject.get();
                        }
                        // Length needs to be more than userAttributeSeparator.length() for a valid
                        // attribute, since we
                        // attach userAttributeSeparator.
                        if (propertyValue != null && propertyValue.trim().length() > userAttributeSeparator.length()) {
                            if (LDAPConstants.SERVER_PRINCIPAL_ATTRIBUTE_VALUE.equals(serviceNameAttributeValue)) {
                                continue;
                            }
                            propertyValue = propertyValue.substring(0, propertyValue.length() -
                                    userAttributeSeparator.length());
                            values.add(propertyValue);
                        }
                    }
                }
            }

		} catch (NamingException e) {
            String errorMessage =
                    "Error occurred while getting user list from property : " + property + " & value : " + value +
                    " & profile name : " + profileName;
            if (log.isDebugEnabled()) {
                log.debug(errorMessage, e);
            }
            throw new UserStoreException(errorMessage, e);
        } finally {
            // close the naming enumeration and free up resources
            JNDIUtil.closeNamingEnumeration(attrs);
            JNDIUtil.closeNamingEnumeration(answer);
            // close directory context
            JNDIUtil.closeContext(dirContext);
        }

        if (debug) {
            String[] results = values.toArray(new String[values.size()]);
            for (String result : results) {
                log.debug("result: " + result);
            }
        }

        return values.toArray(new String[values.size()]);
    }

    @Override
    public boolean doCheckIsUserInRole(String userName, String roleName) throws UserStoreException {

        boolean debug = log.isDebugEnabled();

        SearchControls searchCtls = new SearchControls();
        searchCtls.setSearchScope(SearchControls.SUBTREE_SCOPE);
        LDAPRoleContext context = (LDAPRoleContext) createRoleContext(roleName);
        // Get the effective search base
        String searchBases = this.getEffectiveSearchBase(context.isShared());
        String memberOfProperty = realmConfig.getUserStoreProperty(LDAPConstants.MEMBEROF_ATTRIBUTE);

        if (memberOfProperty != null && memberOfProperty.length() > 0) {
            List<String> list;

            String userNameProperty = realmConfig.getUserStoreProperty(LDAPConstants.USER_NAME_ATTRIBUTE);
            String userSearchFilter = realmConfig.getUserStoreProperty(LDAPConstants.USER_NAME_SEARCH_FILTER);
            String searchFilter = userSearchFilter.replace("?", escapeSpecialCharactersForFilter(userName));
            String binaryAttribute =
                    realmConfig.getUserStoreProperty(LDAPConstants.LDAP_ATTRIBUTES_BINARY);
            String primaryGroupId = realmConfig.getUserStoreProperty(LDAPConstants.PRIMARY_GROUP_ID);

            String returnedAtts[] = {memberOfProperty};

            if (binaryAttribute != null && primaryGroupId != null) {
                returnedAtts = new String[]{memberOfProperty, binaryAttribute, primaryGroupId};
            }
            searchCtls.setReturningAttributes(returnedAtts);

            if (debug) {
                log.debug("Do check whether the user: " + userName + " is in role: " + roleName);
                log.debug("Search filter: " + searchFilter);
                for (String retAttrib : returnedAtts) {
                    log.debug("Requesting attribute: " + retAttrib);
                }
            }


            if (binaryAttribute != null && primaryGroupId != null) {
                list =
                        this.getAttributeListOfOneElementWithPrimarGroup(searchBases, searchFilter,
                                searchCtls, binaryAttribute,
                                primaryGroupId, userNameProperty,
                                memberOfProperty);
            } else {
                // use cache
                LdapName ldn = (LdapName)userCache.get(userName);
                if (ldn != null) {
                    searchBases = ldn.toString();
                } else {
                    // create DN directly   but there is no way when multiple DNs are used. Need to improve letter
                    String userDNPattern = realmConfig.getUserStoreProperty(LDAPConstants.USER_DN_PATTERN);
                    if (StringUtils.isNotEmpty(userDNPattern) && !userDNPattern.contains("#")) {
                        searchBases = MessageFormat.format(userDNPattern, escapeSpecialCharactersForDN(userName));
                    }
                }


                // get DNs of the groups to which this user belongs
                List<String> groupDNs = this.getListOfNames(searchBases, searchFilter,
                        searchCtls, memberOfProperty, false);

                list = this.getAttributeListOfOneElement(searchBases, searchFilter, searchCtls);
            }

            if (debug) {
                if (list != null) {
                    boolean isUserInRole = false;
                    for (String item : list) {
                        log.debug("Result: " + item);
                        if (item.equalsIgnoreCase(roleName)) {
                            isUserInRole = true;
                        }
                    }
                    log.debug("Is user: " + userName + " in role: " + roleName + " ? " +
                            isUserInRole);
                } else {
                    log.debug("No results found !");
                }
            }

            // adding roles list in to the cache
            if (list != null) {
            	//avoid adding roles to cache if the cached user realm is not defined yet. otherwise, it will go into an
            	//infinite loop, if this method is called while creating a realm.
                RealmService defaultRealmService = UserStoreMgtDSComponent.getRealmService();
                if (defaultRealmService != null && defaultRealmService.getCachedUserRealm(tenantId) != null) {
                    addAllRolesToUserRolesCache(userName, list);
                }
                for (String role : list) {
                    if (role.equalsIgnoreCase(roleName)) {
                        return true;
                    }
                }
            }

        } else {
            // read the roles with this membership property
            String searchFilter = realmConfig.getUserStoreProperty(LDAPConstants.GROUP_NAME_LIST_FILTER);
            String membershipProperty =
                    realmConfig.getUserStoreProperty(LDAPConstants.MEMBERSHIP_ATTRIBUTE);

            if (membershipProperty == null || membershipProperty.length() < 1) {
                throw new UserStoreException("Please set member of attribute or membership attribute");
            }

            String roleNameProperty =
                    realmConfig.getUserStoreProperty(LDAPConstants.GROUP_NAME_ATTRIBUTE);
            String userDNPattern = realmConfig.getUserStoreProperty(LDAPConstants.USER_DN_PATTERN);
            String nameInSpace;
            if (StringUtils.isNotEmpty(userDNPattern) && !userDNPattern.contains("#")) {
                nameInSpace = MessageFormat.format(userDNPattern, escapeSpecialCharactersForDN(userName));
            } else {
                nameInSpace = this.getNameInSpaceForUserName(userName);
            }

            String membershipValue;
            if (nameInSpace != null) {
                try {
                    LdapName ldn = new LdapName(nameInSpace);
                    membershipValue = escapeLdapNameForFilter(ldn);
                } catch (InvalidNameException e) {
                    log.error("Error while creating LDAP name from: " + nameInSpace);
                    throw new UserStoreException("Invalid naming exception for : " + nameInSpace, e);
                }
            } else {
                return false;
            }

            searchFilter = "(&" + searchFilter + "(" + membershipProperty + "=" + membershipValue + "))";
            String returnedAtts[] = {roleNameProperty};
            searchCtls.setReturningAttributes(returnedAtts);

            if (debug) {
                log.debug("Do check whether the user : " + userName + " is in role: " + roleName);
                log.debug("Search filter : " + searchFilter);
                for (String retAttrib : returnedAtts) {
                    log.debug("Requesting attribute: " + retAttrib);
                }
            }

            DirContext dirContext = null;
            NamingEnumeration<SearchResult> answer = null;
            try {
                dirContext = connectionSource.getContext();
                if (context.getRoleDNPatterns().size() > 0) {
                    for (String pattern : context.getRoleDNPatterns()) {

                        if (debug) {
                            log.debug("Using pattern: " + pattern);
                        }
                        searchBases = MessageFormat.format(pattern.trim(), escapeSpecialCharactersForDN(roleName));
                        try {
                            answer = dirContext.search(escapeDNForSearch(searchBases), searchFilter, searchCtls);
                        } catch (NamingException e) {
                            if (log.isDebugEnabled()) {
                                log.debug(e);
                            }
                            //ignore
                        }

                        if (answer != null && answer.hasMoreElements()) {
                            if (debug) {
                                log.debug("User: " + userName + " in role: " + roleName);
                            }
                            return true;
                        }
                        if (debug) {
                            log.debug("User: " + userName + " NOT in role: " + roleName);
                        }
                    }
                } else {

                    if (debug) {
                        log.debug("Do check whether the user: " + userName + " is in role: " + roleName);
                        log.debug("Search filter: " + searchFilter);
                        for (String retAttrib : returnedAtts) {
                            log.debug("Requesting attribute: " + retAttrib);
                        }
                    }

                    searchFilter =
                            "(&" + searchFilter + "(" + membershipProperty + "=" + membershipValue +
                                    ") (" + roleNameProperty + "=" + escapeSpecialCharactersForFilter(roleName) + "))";

                    // handle multiple search bases 
                    String[] searchBaseArray = searchBases.split("#");

                    for (String searchBase : searchBaseArray) {
                        answer = dirContext.search(escapeDNForSearch(searchBase), searchFilter, searchCtls);

                        if (answer.hasMoreElements()) {
                            if (debug) {
                                log.debug("User: " + userName + " in role: " + roleName);
                            }
                            return true;
                        }

                        if (debug) {
                            log.debug("User: " + userName + " NOT in role: " + roleName);
                        }
                    }
                }
            } catch (NamingException e) {
                if (log.isDebugEnabled()) {
                    log.debug(e.getMessage(), e);
                }
            } finally {
                JNDIUtil.closeNamingEnumeration(answer);
                JNDIUtil.closeContext(dirContext);
            }
        }

        return false;
    }

    private void addAllRolesToUserRolesCache(String userName, List<String> roleList) throws UserStoreException {
        String[] internalRoleList = doGetInternalRoleListOfUser(userName, "*");
        String[] combinedRoleList = UserCoreUtil.combineArrays((roleList.toArray(new String[roleList.size()])), internalRoleList);
        addToUserRolesCache(getTenantId(), userName, combinedRoleList);
    }

    // ************** NOT GOING TO IMPLEMENT ***************

    /**
     *
     */
    public Date getPasswordExpirationTime(String username) throws UserStoreException {

        if (username != null && username.contains(CarbonConstants.DOMAIN_SEPARATOR)) {
            return super.getPasswordExpirationTime(username);
        }

        return null;
    }

    /**
     *
     */
    public int getTenantId(String username) throws UserStoreException {
        throw new UserStoreException("Invalid operation");
    }

    /**
     * //TODO:remove this method
     *
     * @param username
     * @return
     * @throws UserStoreException
     * @deprecated
     */
    public int getUserId(String username) throws UserStoreException {
        throw new UserStoreException("Invalid operation");
    }

    /**
     *
     */
    public void doDeleteUserClaimValue(String userName, String claimURI, String profileName)
            throws UserStoreException {
        throw new UserStoreException(
                "User store is operating in read only mode. Cannot write into the user store.");

    }

    /**
     *
     */
    public void doDeleteUserClaimValues(String userName, String[] claims, String profileName)
            throws UserStoreException {
        throw new UserStoreException(
                "User store is operating in read only mode. Cannot write into the user store.");

    }

    /**
     * @param userName
     * @param credential
     * @param roleList
     * @param claims
     * @param profileName
     * @throws UserStoreException
     */
    public void doAddUser(String userName, Object credential, String[] roleList,
                          Map<String, String> claims, String profileName) throws UserStoreException {
        throw new UserStoreException(
                "User store is operating in read only mode. Cannot write into the user store.");
    }

    /**
     *
     */
    public void doAddUser(String userName, Object credential, String[] roleList,
                          Map<String, String> claims, String profileName,
                          boolean requirePasswordChange) throws UserStoreException {
        throw new UserStoreException(
                "User store is operating in read only mode. Cannot write into the user store.");
    }

    /**
     *
     */
    public void doDeleteUser(String userName) throws UserStoreException {
        throw new UserStoreException(
                "User store is operating in read only mode. Cannot write into the user store.");
    }

    /**
     *
     */
    public void doSetUserClaimValue(String userName, String claimURI, String claimValue,
                                    String profileName) throws UserStoreException {
        throw new UserStoreException(
                "User store is operating in read only mode. Cannot write into the user store.");
    }

    /**
     *
     */
    public void doSetUserClaimValues(String userName, Map<String, String> claims, String profileName)
            throws UserStoreException {
        throw new UserStoreException(
                "User store is operating in read only mode. Cannot write into the user store.");

    }

    /**
     *
     */
    public void doUpdateCredential(String userName, Object newCredential, Object oldCredential)
            throws UserStoreException {
        throw new UserStoreException(
                "User store is operating in read only mode. Cannot write into the user store.");
    }

    /**
     *
     */
    public void doUpdateCredentialByAdmin(String userName, Object newCredential)
            throws UserStoreException {
        throw new UserStoreException(
                "User store is operating in read only mode. Cannot write into the user store.");

    }

	/*
	 * ****************Unsupported methods list
	 * over***********************************************
	 */

    /**
     *
     */
    public void doUpdateRoleListOfUser(String userName, String[] deletedRoles, String[] newRoles)
            throws UserStoreException {
        throw new UserStoreException(
                "User store is operating in read only mode. Cannot write into the user store.");
    }

    /**
     *
     */
    public void doUpdateUserListOfRole(String roleName, String[] deletedUsers, String[] newUsers)
            throws UserStoreException {
        throw new UserStoreException(
                "User store is operating in read only mode. Cannot write into the user store.");
    }

    /**
     *
     */
    public Map<String, String> getProperties(Tenant tenant) throws UserStoreException {
        return this.realmConfig.getUserStoreProperties();
    }

    @Override
    public boolean isBulkImportSupported() throws UserStoreException {
        return new Boolean(realmConfig.getUserStoreProperty("IsBulkImportSupported"));
    }

    /**
     *
     */
    public void addRememberMe(String userName, String token)
            throws org.wso2.carbon.user.api.UserStoreException {
        JDBCUserStoreManager jdbcUserStore =
                new JDBCUserStoreManager(dataSource, realmConfig,
                        realmConfig.getTenantId(),
                        false);
        jdbcUserStore.addRememberMe(userName, token);
    }

    /**
     *
     */
    public boolean isValidRememberMeToken(String userName, String token)
            throws org.wso2.carbon.user.api.UserStoreException {
        try {
            if (this.isExistingUser(userName)) {
                JDBCUserStoreManager jdbcUserStore =
                        new JDBCUserStoreManager(
                                dataSource,
                                realmConfig,
                                realmConfig.getTenantId(),
                                false);
                return jdbcUserStore.isExistingRememberMeToken(userName, token);
            }
        } catch (Exception e) {
            log.error("Validating remember me token failed for" + userName);
			/*
			 * not throwing exception. because we need to seamlessly direct them
			 * to login uis
			 */
        }
        return false;
    }

    private boolean isInSearchBase(LdapName name, LdapName searchBase) {
        List<Rdn> baseRdns = searchBase.getRdns();
        return name.startsWith(baseRdns);
    }

    /**
     * @param groupDNs
     * @return
     * @throws UserStoreException
     */
    private List<String> getGroupNameAttributeValuesOfGroups(List<LdapName> groupDNs)
            throws UserStoreException {
        log.debug("GetGroupNameAttributeValuesOfGroups with DN");
        boolean debug = log.isDebugEnabled();
        // get the DNs of the groups to which user belongs to, as per the search
        // parameters
        String groupNameAttribute =
                realmConfig.getUserStoreProperty(LDAPConstants.GROUP_NAME_ATTRIBUTE);
        String[] returnedAttributes = {groupNameAttribute};
        List<String> groupNameAttributeValues = new ArrayList<String>();
        DirContext dirContext = null;
        try {
            dirContext = this.connectionSource.getContext();

            for (LdapName group : groupDNs) {
                if (!isInSearchBase(group, new LdapName(groupSearchBase))) {
                    continue;
                }
                if (debug) {
                    log.debug("Using DN: " + group);
                }
                /* check to see if the required attribute can be retrieved by the DN itself */
                Rdn rdn = group.getRdn(group.getRdns().size() - 1);
                if (rdn.getType().equalsIgnoreCase(groupNameAttribute)) {
                    groupNameAttributeValues.add(rdn.getValue().toString());
                    continue;
                }
                Attributes groupAttributes = dirContext.getAttributes(group, returnedAttributes);
                if (groupAttributes != null) {
                    Attribute groupAttribute = groupAttributes.get(groupNameAttribute);
                    if (groupAttribute != null) {
                        String groupNameAttributeValue = (String) groupAttribute.get();
                        if (debug) {
                            log.debug(groupNameAttribute + " : " + groupNameAttributeValue);
                        }
                        groupNameAttributeValues.add(groupNameAttributeValue);
                    }
                }
            }
        } catch (UserStoreException e) {
            String errorMessage = "Error in getting group name attribute values of groups";
            if (log.isDebugEnabled()) {
                log.debug(errorMessage, e);
            }
            throw new UserStoreException(errorMessage, e);
        } catch (NamingException e) {
            String errorMessage = "Error in getting group name attribute values of groups";
            if (log.isDebugEnabled()) {
                log.debug(errorMessage, e);
            }
            throw new UserStoreException(errorMessage, e);
        } finally {
            JNDIUtil.closeContext(dirContext);
        }
        return groupNameAttributeValues;
    }

    @Override
    public Properties getDefaultUserStoreProperties() {
        Properties properties = new Properties();
        properties.setMandatoryProperties(ReadOnlyLDAPUserStoreConstants.ROLDAP_USERSTORE_PROPERTIES.toArray
                (new Property[ReadOnlyLDAPUserStoreConstants.ROLDAP_USERSTORE_PROPERTIES.size()]));
        properties.setOptionalProperties(ReadOnlyLDAPUserStoreConstants.OPTIONAL_ROLDAP_USERSTORE_PROPERTIES.toArray
                (new Property[ReadOnlyLDAPUserStoreConstants.OPTIONAL_ROLDAP_USERSTORE_PROPERTIES.size()]));
        setAdvancedProperties();
        properties.setAdvancedProperties(RO_LDAP_UM_ADVANCED_PROPERTIES.toArray
                (new Property[RO_LDAP_UM_ADVANCED_PROPERTIES.size()]));
        return properties;
    }


    @Override
    public boolean isSharedRole(String roleName, String roleNameBase) {
        if (super.isSharedRole(roleName, roleNameBase) && roleNameBase != null) {
            String sharedRoleBase =
                    realmConfig.getUserStoreProperties()
                            .get(LDAPConstants.SHARED_GROUP_SEARCH_BASE);
            if (roleNameBase.contains(sharedRoleBase)) {
                return true;
            }
        }
        return false;
    }


    @Override
    protected boolean isOwnRole(String roleName) {
        String[] nameArray = roleName.split(UserCoreConstants.TENANT_DOMAIN_COMBINER);
        if (nameArray.length > 1) {
            String currentTenantDomain = CarbonContext.getThreadLocalCarbonContext().getTenantDomain();
            return (currentTenantDomain.equalsIgnoreCase(nameArray[1]));
        }
        return super.isOwnRole(roleName);
    }

    protected RoleContext createRoleContext(String roleName) { // TODO check whether shared roles enable

        LDAPRoleContext roleContext = new LDAPRoleContext();
        String[] rolePortions = roleName.split(UserCoreConstants.TENANT_DOMAIN_COMBINER);
        if (rolePortions.length > 1 && (rolePortions[1] == null || rolePortions[1].equals("null"))) {
            rolePortions = new String[]{rolePortions[0]};
        }
        boolean shared = false;
        if (rolePortions.length == 1) {
            roleContext.setSearchBase(realmConfig.getUserStoreProperty(LDAPConstants.GROUP_SEARCH_BASE));
            roleContext.setTenantDomain(CarbonContext.getThreadLocalCarbonContext().getTenantDomain());
        } else if (rolePortions.length > 1) {
            String tenantDomain = rolePortions[1].toLowerCase();
            roleContext.setTenantDomain(rolePortions[1]);
//            if (tenantDomain.equalsIgnoreCase(CarbonContext.getCurrentContext().getTenantDomain())) {
//                // Role which is created by the logged in tenant. Tenant can be
//                // either super tenant or other sub tenant.
//                roleContext.setSearchBase(realmConfig.getUserStoreProperty(LDAPConstants.GROUP_SEARCH_BASE));
//            } else {
            String base =
                    realmConfig.getUserStoreProperty(LDAPConstants.SHARED_GROUP_SEARCH_BASE);

            if (!rolePortions[1].equalsIgnoreCase(MultitenantConstants.SUPER_TENANT_DOMAIN_NAME)) {
                String groupNameAttributeName =
                        realmConfig.getUserStoreProperty(LDAPConstants.SHARED_TENANT_NAME_ATTRIBUTE);

                base = groupNameAttributeName + "=" + escapeSpecialCharactersForDN(rolePortions[1]) + "," + base;
            }

            String roleDNPattern = realmConfig.
                    getUserStoreProperty(LDAPConstants.SHARED_GROUP_NAME_ATTRIBUTE) + "={0}," + base;
            roleContext.setSearchBase(base);
            roleContext.addRoleDNPatterns(roleDNPattern);
            shared = true;

        }
        if (shared) {
            roleContext.setSearchFilter(realmConfig.getUserStoreProperty(LDAPConstants.SHARED_GROUP_NAME_SEARCH_FILTER));
            roleContext.setRoleNameProperty(realmConfig.getUserStoreProperty(LDAPConstants.SHARED_GROUP_NAME_ATTRIBUTE));
            roleContext.setListFilter(realmConfig.getUserStoreProperty(LDAPConstants.SHARED_GROUP_NAME_LIST_FILTER));
            roleContext.setGroupEntryObjectClass(realmConfig.getUserStoreProperty(LDAPConstants.GROUP_ENTRY_OBJECT_CLASS));
        } else {
            roleContext.setSearchFilter(realmConfig.getUserStoreProperty(LDAPConstants.ROLE_NAME_FILTER));
            roleContext.setRoleNameProperty(realmConfig.getUserStoreProperty(LDAPConstants.GROUP_NAME_ATTRIBUTE));
            roleContext.setListFilter(realmConfig.getUserStoreProperty(LDAPConstants.GROUP_NAME_LIST_FILTER));
            roleContext.setGroupEntryObjectClass(realmConfig.getUserStoreProperty(LDAPConstants.GROUP_ENTRY_OBJECT_CLASS));
            String roleDNPattern = realmConfig.getUserStoreProperty(LDAPConstants.ROLE_DN_PATTERN);
            if (roleDNPattern != null && roleDNPattern.trim().length() > 0) {
                if (roleDNPattern.contains("#")) {
                    String[] patterns = roleDNPattern.split("#");
                    for (String pattern : patterns) {
                        roleContext.addRoleDNPatterns(pattern);
                    }
                } else {
                    roleContext.addRoleDNPatterns(roleDNPattern);
                }
            }
        }
        roleContext.setRoleName(rolePortions[0]);
        roleContext.setShared(shared);
        return roleContext;
    }

    /**
     * This method escapes the special characters in a LdapName
     * according to the ldap filter escaping standards
     * @param ldn
     * @return
     */
    private String escapeLdapNameForFilter(LdapName ldn){

        if (ldn == null) {
            if (log.isDebugEnabled()) {
                log.debug("Received null value to escape special characters. Returning null");
            }
            return null;
        }

        boolean replaceEscapeCharacters = true;

        String replaceEscapeCharactersAtUserLoginString = realmConfig
                .getUserStoreProperty(UserCoreConstants.RealmConfig.PROPERTY_REPLACE_ESCAPE_CHARACTERS_AT_USER_LOGIN);

        if (replaceEscapeCharactersAtUserLoginString != null) {
            replaceEscapeCharacters = Boolean
                    .parseBoolean(replaceEscapeCharactersAtUserLoginString);
            if (log.isDebugEnabled()) {
                log.debug("Replace escape characters configured to: "
                        + replaceEscapeCharactersAtUserLoginString);
            }
        }

        if (replaceEscapeCharacters) {
            String escapedDN = "";
            for (int i = ldn.size()-1; i > -1; i--) { //escaping the rdns separately and re-constructing the DN
                escapedDN = escapedDN + escapeSpecialCharactersForFilterWithStarAsRegex(ldn.get(i));
                if (i != 0) {
                    escapedDN += ",";
                }
            }
            if (log.isDebugEnabled()) {
                log.debug("Escaped DN value for filter : " + escapedDN);
            }
            return escapedDN;
        } else {
            return ldn.toString();
        }
    }

    /**
     * Escaping ldap search filter special characters in a string
     * @param dnPartial
     * @return
     */
    private String escapeSpecialCharactersForFilterWithStarAsRegex(String dnPartial){
        boolean replaceEscapeCharacters = true;

        String replaceEscapeCharactersAtUserLoginString = realmConfig
                .getUserStoreProperty(UserCoreConstants.RealmConfig.PROPERTY_REPLACE_ESCAPE_CHARACTERS_AT_USER_LOGIN);

        if (replaceEscapeCharactersAtUserLoginString != null) {
            replaceEscapeCharacters = Boolean
                    .parseBoolean(replaceEscapeCharactersAtUserLoginString);
            if (log.isDebugEnabled()) {
                log.debug("Replace escape characters configured to: "
                        + replaceEscapeCharactersAtUserLoginString);
            }
        }
        //TODO: implement character escaping for *

        if (replaceEscapeCharacters) {
            StringBuilder sb = new StringBuilder();
            for (int i = 0; i < dnPartial.length(); i++) {
                char currentChar = dnPartial.charAt(i);
                switch (currentChar) {
                    case '\\':
                        if(dnPartial.charAt(i+1) == '*'){
                            sb.append("\\2a");
                            i++;
                            break;
                        }
                        sb.append("\\5c");
                        break;
                    case '(':
                        sb.append("\\28");
                        break;
                    case ')':
                        sb.append("\\29");
                        break;
                    case '\u0000':
                        sb.append("\\00");
                        break;
                    default:
                        sb.append(currentChar);
                }
            }
            return sb.toString();
        } else {
            return dnPartial;
        }
    }

    /**
     * Escaping ldap search filter special characters in a string
     *
     * @param dnPartial String to replace special characters of
     * @return
     */
    private String escapeSpecialCharactersForFilter(String dnPartial) {
        boolean replaceEscapeCharacters = true;
        dnPartial.replace("\\*", "*");

        String replaceEscapeCharactersAtUserLoginString = realmConfig
                .getUserStoreProperty(UserCoreConstants.RealmConfig.PROPERTY_REPLACE_ESCAPE_CHARACTERS_AT_USER_LOGIN);

        if (replaceEscapeCharactersAtUserLoginString != null) {
            replaceEscapeCharacters = Boolean
                    .parseBoolean(replaceEscapeCharactersAtUserLoginString);
            if (log.isDebugEnabled()) {
                log.debug("Replace escape characters configured to: "
                        + replaceEscapeCharactersAtUserLoginString);
            }
        }
        //TODO: implement character escaping for *

        if (replaceEscapeCharacters) {
            StringBuilder sb = new StringBuilder();
            for (int i = 0; i < dnPartial.length(); i++) {
                char currentChar = dnPartial.charAt(i);
                switch (currentChar) {
                    case '\\':
                        sb.append("\\5c");
                        break;
                    case '*':
                        sb.append("\\2a");
                        break;
                    case '(':
                        sb.append("\\28");
                        break;
                    case ')':
                        sb.append("\\29");
                        break;
                    case '\u0000':
                        sb.append("\\00");
                        break;
                    default:
                        sb.append(currentChar);
                }
            }
            return sb.toString();
        } else {
            return dnPartial;
        }
    }

    /**
     * Escaping ldap DN special characters in a String value
     *
     * @param text String to replace special characters of
     * @return
     */
    private String escapeSpecialCharactersForDN(String text) {
        boolean replaceEscapeCharacters = true;
        text.replace("\\*", "*");

        String replaceEscapeCharactersAtUserLoginString = realmConfig
                .getUserStoreProperty(UserCoreConstants.RealmConfig.PROPERTY_REPLACE_ESCAPE_CHARACTERS_AT_USER_LOGIN);

        if (replaceEscapeCharactersAtUserLoginString != null) {
            replaceEscapeCharacters = Boolean
                    .parseBoolean(replaceEscapeCharactersAtUserLoginString);
            if (log.isDebugEnabled()) {
                log.debug("Replace escape characters configured to: "
                        + replaceEscapeCharactersAtUserLoginString);
            }
        }

        if (replaceEscapeCharacters) {
            StringBuilder sb = new StringBuilder();
            if ((text.length() > 0) && ((text.charAt(0) == ' ') || (text.charAt(0) == '#'))) {
                sb.append('\\'); // add the leading backslash if needed
            }
            for (int i = 0; i < text.length(); i++) {
                char currentChar = text.charAt(i);
                switch (currentChar) {
                    case '\\':
                        sb.append("\\\\");
                        break;
                    case ',':
                        sb.append("\\,");
                        break;
                    case '+':
                        sb.append("\\+");
                        break;
                    case '"':
                        sb.append("\\\"");
                        break;
                    case '<':
                        sb.append("\\<");
                        break;
                    case '>':
                        sb.append("\\>");
                        break;
                    case ';':
                        sb.append("\\;");
                        break;
                    case '*':
                        sb.append("\\2a");
                        break;
                    default:
                        sb.append(currentChar);
                }
            }
            if ((text.length() > 1) && (text.charAt(text.length() - 1) == ' ')) {
                sb.insert(sb.length() - 1, '\\'); // add the trailing backslash if needed
            }
            if (log.isDebugEnabled()) {
                log.debug("value after escaping special characters in " + text + " : " + sb.toString());
            }
            return sb.toString();
        } else {
            return text;
        }

    }

    /**
     * This method performs the additional level escaping for ldap search. In ldap search / and " characters
     * have to be escaped again
     * @param dn
     * @return
     */
    private String escapeDNForSearch(String dn){
        boolean replaceEscapeCharacters = true;

        String replaceEscapeCharactersAtUserLoginString = realmConfig
                .getUserStoreProperty(UserCoreConstants.RealmConfig.PROPERTY_REPLACE_ESCAPE_CHARACTERS_AT_USER_LOGIN);

        if (replaceEscapeCharactersAtUserLoginString != null) {
            replaceEscapeCharacters = Boolean
                    .parseBoolean(replaceEscapeCharactersAtUserLoginString);
            if (log.isDebugEnabled()) {
                log.debug("Replace escape characters configured to: "
                        + replaceEscapeCharactersAtUserLoginString);
            }
        }
        if (replaceEscapeCharacters) {
            return dn.replace("\\\\", "\\\\\\").replace("\\\"", "\\\\\"");
        } else {
            return dn;
        }
    }

    private boolean isIgnorePartialResultException() {

        if (PROPERTY_REFERRAL_IGNORE.equals(realmConfig.getUserStoreProperty(LDAPConstants.PROPERTY_REFERRAL))) {
            return true;
        }
        return false;
    }


    private static void setAdvancedProperties() {
        //Set Advanced Properties

        RO_LDAP_UM_ADVANCED_PROPERTIES.clear();
        setAdvancedProperty(UserStoreConfigConstants.SCIMEnabled, "Enable SCIM", "false", UserStoreConfigConstants
                .SCIMEnabledDescription);

        setAdvancedProperty(UserStoreConfigConstants.passwordHashMethod, "Password Hashing Algorithm", "PLAIN_TEXT",
                UserStoreConfigConstants.passwordHashMethodDescription);
        setAdvancedProperty(MULTI_ATTRIBUTE_SEPARATOR, "Multiple Attribute Separator", ",", MULTI_ATTRIBUTE_SEPARATOR_DESCRIPTION);

        setAdvancedProperty(UserStoreConfigConstants.maxUserNameListLength, "Maximum User List Length", "100", UserStoreConfigConstants
                .maxUserNameListLengthDescription);
        setAdvancedProperty(UserStoreConfigConstants.maxRoleNameListLength, "Maximum Role List Length", "100", UserStoreConfigConstants
                .maxRoleNameListLengthDescription);

        setAdvancedProperty(UserStoreConfigConstants.userRolesCacheEnabled, "Enable User Role Cache", "true", UserStoreConfigConstants
                .userRolesCacheEnabledDescription);

        setAdvancedProperty(UserStoreConfigConstants.connectionPoolingEnabled, "Enable LDAP Connection Pooling", "false",
                UserStoreConfigConstants.connectionPoolingEnabledDescription);
        setAdvancedProperty(LDAPConnectionTimeout, "LDAP Connection Timeout", "5000", LDAPConnectionTimeoutDescription);

        setAdvancedProperty(readTimeout, "LDAP Read Timeout", "5000", readTimeoutDescription);
        setAdvancedProperty(RETRY_ATTEMPTS, "Retry Attempts", "0", "Number of retries for" +
                " authentication in case ldap read timed out.");
        setAdvancedProperty("CountRetrieverClass", "Count Implementation", "",
                "Name of the class that implements the count functionality");
        setAdvancedProperty(LDAPConstants.LDAP_ATTRIBUTES_BINARY, "LDAP binary attributes", " ",
                LDAPBinaryAttributesDescription);
    }

    private static void setAdvancedProperty(String name, String displayName, String value,
                                            String description) {
        Property property = new Property(name, value, displayName + "#" + description, null);
        RO_LDAP_UM_ADVANCED_PROPERTIES.add(property);

    }
}<|MERGE_RESOLUTION|>--- conflicted
+++ resolved
@@ -393,7 +393,6 @@
 
             if (patterns != null && !patterns.isEmpty()) {
 
-<<<<<<< HEAD
             if (debug) {
                 log.debug("Using UserDNPatterns " + patterns);
             }
@@ -408,22 +407,6 @@
                     if (failedUserDN != null && failedUserDN.equalsIgnoreCase(name)) {
                         continue;
                     }
-=======
-                if (debug) {
-                    log.debug("Using UserDNPatterns " + patterns);
-                }
-
-                // if the property is present, split it using # to see if there are
-                // multiple patterns specified.
-                String[] userDNPatternList = patterns.split("#");
-                if (userDNPatternList.length > 0) {
-                    for (String userDNPattern : userDNPatternList) {
-                        name = MessageFormat.format(userDNPattern, escapeSpecialCharactersForDN(userName));
-                        // check if the same name is found and checked from cache
-                        if (failedUserDN != null && failedUserDN.equals(name)) {
-                            continue;
-                        }
->>>>>>> a9b7b493
 
                         if (debug) {
                             log.debug("Authenticating with " + name);
