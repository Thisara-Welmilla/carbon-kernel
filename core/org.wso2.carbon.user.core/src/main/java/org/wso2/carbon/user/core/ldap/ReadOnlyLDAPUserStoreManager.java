--- conflicted
+++ resolved
@@ -79,9 +79,6 @@
     private static final String PROPERTY_REFERRAL_IGNORE ="ignore";
     private static final String LDAPConnectionTimeout = "LDAPConnectionTimeout";
     private static final String LDAPConnectionTimeoutDescription = "LDAP Connection Timeout";
-    private static final String readTimeout = "ReadTimeout";
-    private static final String readTimeoutDescription = "Configure this to define the read timeout for LDAP operations";
-    private static final String RETRY_ATTEMPTS = "RetryAttempts";
 
     // Todo: use a cache provided by carbon kernel
     Map<String, Object> userCache = new ConcurrentHashMap<String, Object>(MAX_USER_CACHE);
@@ -3261,15 +3258,12 @@
         setAdvancedProperty(UserStoreConfigConstants.connectionPoolingEnabled, "Enable LDAP Connection Pooling", "false",
                 UserStoreConfigConstants.connectionPoolingEnabledDescription);
         setAdvancedProperty(LDAPConnectionTimeout, "LDAP Connection Timeout", "5000", LDAPConnectionTimeoutDescription);
-<<<<<<< HEAD
 
         setAdvancedProperty(readTimeout, "LDAP Read Timeout", "5000", readTimeoutDescription);
         setAdvancedProperty(RETRY_ATTEMPTS, "Retry Attempts", "0", "Number of retries for" +
                 " authentication in case ldap read timed out.");
         setAdvancedProperty("UniqueID", "", "", "");
 
-=======
->>>>>>> 8767ac21
     }
 
     private static void setAdvancedProperty(String name, String displayName, String value,
