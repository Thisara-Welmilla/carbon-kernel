<?xml version="1.0" encoding="utf-8"?>
<!--
 ~ Copyright (c) WSO2 Inc. (http://wso2.com) All Rights Reserved.
 ~
 ~ Licensed under the Apache License, Version 2.0 (the "License");
 ~ you may not use this file except in compliance with the License.
 ~ You may obtain a copy of the License at
 ~
 ~      http://www.apache.org/licenses/LICENSE-2.0
 ~
 ~ Unless required by applicable law or agreed to in writing, software
 ~ distributed under the License is distributed on an "AS IS" BASIS,
 ~ WITHOUT WARRANTIES OR CONDITIONS OF ANY KIND, either express or implied.
 ~ See the License for the specific language governing permissions and
 ~ limitations under the License.
-->

<<<<<<< HEAD
<project xmlns="http://maven.apache.org/POM/4.0.0"
         xmlns:xsi="http://www.w3.org/2001/XMLSchema-instance"
=======
<project xmlns="http://maven.apache.org/POM/4.0.0" xmlns:xsi="http://www.w3.org/2001/XMLSchema-instance"
>>>>>>> efb28842
         xsi:schemaLocation="http://maven.apache.org/POM/4.0.0 http://maven.apache.org/maven-v4_0_0.xsd">

    <parent>
        <groupId>org.wso2.carbon</groupId>
        <artifactId>carbon-kernel</artifactId>
        <version>4.4.0-SNAPSHOT</version>
        <relativePath>../pom.xml</relativePath>
    </parent>

    <modelVersion>4.0.0</modelVersion>
    <artifactId>org.wso2.carbon.core.services</artifactId>
    <version>4.4.0-SNAPSHOT</version>
    <packaging>bundle</packaging>
    <name>WSO2 Carbon - Services</name>
    <description>org.wso2.carbon.core.services</description>
    <url>http://wso2.org</url>

    <dependencies>
        <dependency>
            <groupId>org.eclipse.osgi</groupId>
            <artifactId>org.eclipse.osgi</artifactId>
        </dependency>
        <dependency>
            <groupId>org.eclipse.osgi</groupId>
            <artifactId>org.eclipse.osgi.services</artifactId>
        </dependency>
        <dependency>
            <groupId>org.wso2.carbon</groupId>
            <artifactId>org.wso2.carbon.utils</artifactId>
<<<<<<< HEAD
            <version>4.4.0-SNAPSHOT</version>
=======
>>>>>>> efb28842
        </dependency>
        <dependency>
            <groupId>org.wso2.carbon</groupId>
            <artifactId>org.wso2.carbon.core</artifactId>
<<<<<<< HEAD
            <version>4.4.0-SNAPSHOT</version>
=======
>>>>>>> efb28842
        </dependency>
        <dependency>
            <groupId>org.wso2.carbon</groupId>
            <artifactId>org.wso2.carbon.core.common</artifactId>
<<<<<<< HEAD
            <version>4.4.0-SNAPSHOT</version>
=======
>>>>>>> efb28842
        </dependency>
        <dependency>
            <groupId>org.wso2.carbon</groupId>
            <artifactId>org.wso2.carbon.authenticator.proxy</artifactId>
<<<<<<< HEAD
            <version>4.4.0-SNAPSHOT</version>
=======
>>>>>>> efb28842
        </dependency>
        <dependency>
            <groupId>org.wso2.carbon</groupId>
            <artifactId>org.wso2.carbon.logging</artifactId>
<<<<<<< HEAD
            <version>4.4.0-SNAPSHOT</version>
=======
>>>>>>> efb28842
        </dependency>
        <dependency>
            <groupId>org.bouncycastle.wso2</groupId>
            <artifactId>bcprov-jdk15on</artifactId>
        </dependency>
    </dependencies>

    <build>
        <plugins>
            <plugin>
                <artifactId>maven-surefire-plugin</artifactId>
                <inherited>true</inherited>
            </plugin>
            <plugin>
                <groupId>org.apache.felix</groupId>
                <artifactId>maven-scr-plugin</artifactId>
            </plugin>
            <plugin>
                <groupId>org.apache.felix</groupId>
                <artifactId>maven-bundle-plugin</artifactId>
<<<<<<< HEAD

=======
>>>>>>> efb28842
                <extensions>true</extensions>
                <configuration>
                    <instructions>
                        <Bundle-Vendor>WSO2 Inc</Bundle-Vendor>
                        <Bundle-SymbolicName>org.wso2.carbon.core.services</Bundle-SymbolicName>
                        <Private-Package>org.wso2.carbon.core.services.internal</Private-Package>
                        <Export-Package>
                            org.wso2.carbon.core.services.instanceid.*,
                            org.wso2.carbon.core.services.fileupload.*,
                            org.wso2.carbon.core.services.filedownload.*,
                            org.wso2.carbon.core.services.authentication.*,
                            org.wso2.carbon.core.services.callback.*,
                            org.wso2.carbon.core.services.util.*,
                            org.wso2.carbon.core.services.loggeduserinfo.*
                        </Export-Package>
                        <Import-Package>
                            org.apache.axis2.*; version="${imp.pkg.version.axis2}",
                            javax.servlet; version="${imp.pkg.version.javax.servlet}",
                            javax.servlet.http; version="${imp.pkg.version.javax.servlet}",
                            org.osgi.framework.*,
                            org.osgi.util.*,
                            org.osgi.service.*,
                            org.wso2.carbon.user.core.*,
                            org.wso2.carbon.utils,
                            org.apache.commons.logging.*,
                            org.wso2.carbon.registry.core.*,
<<<<<<< HEAD
                            org.bouncycastle.*; version="${imp.pkg.version.bcprov}",
=======
                            org.bouncycastle.*; version="${imp.pkg.version.bcp}",
>>>>>>> efb28842
                            org.wso2.carbon.core.common.*;version="0.0.0"
                        </Import-Package>
                        <DynamicImport-Package>*</DynamicImport-Package>
                    </instructions>
                </configuration>
            </plugin>
        </plugins>
    </build>
<<<<<<< HEAD

=======
>>>>>>> efb28842
</project><|MERGE_RESOLUTION|>--- conflicted
+++ resolved
@@ -15,12 +15,7 @@
  ~ limitations under the License.
 -->
 
-<<<<<<< HEAD
-<project xmlns="http://maven.apache.org/POM/4.0.0"
-         xmlns:xsi="http://www.w3.org/2001/XMLSchema-instance"
-=======
 <project xmlns="http://maven.apache.org/POM/4.0.0" xmlns:xsi="http://www.w3.org/2001/XMLSchema-instance"
->>>>>>> efb28842
          xsi:schemaLocation="http://maven.apache.org/POM/4.0.0 http://maven.apache.org/maven-v4_0_0.xsd">
 
     <parent>
@@ -50,42 +45,22 @@
         <dependency>
             <groupId>org.wso2.carbon</groupId>
             <artifactId>org.wso2.carbon.utils</artifactId>
-<<<<<<< HEAD
-            <version>4.4.0-SNAPSHOT</version>
-=======
->>>>>>> efb28842
         </dependency>
         <dependency>
             <groupId>org.wso2.carbon</groupId>
             <artifactId>org.wso2.carbon.core</artifactId>
-<<<<<<< HEAD
-            <version>4.4.0-SNAPSHOT</version>
-=======
->>>>>>> efb28842
         </dependency>
         <dependency>
             <groupId>org.wso2.carbon</groupId>
             <artifactId>org.wso2.carbon.core.common</artifactId>
-<<<<<<< HEAD
-            <version>4.4.0-SNAPSHOT</version>
-=======
->>>>>>> efb28842
         </dependency>
         <dependency>
             <groupId>org.wso2.carbon</groupId>
             <artifactId>org.wso2.carbon.authenticator.proxy</artifactId>
-<<<<<<< HEAD
-            <version>4.4.0-SNAPSHOT</version>
-=======
->>>>>>> efb28842
         </dependency>
         <dependency>
             <groupId>org.wso2.carbon</groupId>
             <artifactId>org.wso2.carbon.logging</artifactId>
-<<<<<<< HEAD
-            <version>4.4.0-SNAPSHOT</version>
-=======
->>>>>>> efb28842
         </dependency>
         <dependency>
             <groupId>org.bouncycastle.wso2</groupId>
@@ -106,10 +81,6 @@
             <plugin>
                 <groupId>org.apache.felix</groupId>
                 <artifactId>maven-bundle-plugin</artifactId>
-<<<<<<< HEAD
-
-=======
->>>>>>> efb28842
                 <extensions>true</extensions>
                 <configuration>
                     <instructions>
@@ -136,11 +107,7 @@
                             org.wso2.carbon.utils,
                             org.apache.commons.logging.*,
                             org.wso2.carbon.registry.core.*,
-<<<<<<< HEAD
-                            org.bouncycastle.*; version="${imp.pkg.version.bcprov}",
-=======
                             org.bouncycastle.*; version="${imp.pkg.version.bcp}",
->>>>>>> efb28842
                             org.wso2.carbon.core.common.*;version="0.0.0"
                         </Import-Package>
                         <DynamicImport-Package>*</DynamicImport-Package>
@@ -149,8 +116,4 @@
             </plugin>
         </plugins>
     </build>
-<<<<<<< HEAD
-
-=======
->>>>>>> efb28842
 </project>