--- conflicted
+++ resolved
@@ -20,10 +20,6 @@
         <groupId>org.wso2</groupId>
         <artifactId>wso2</artifactId>
         <version>5.3</version>
-<<<<<<< HEAD
-        <relativePath />
-=======
->>>>>>> 578bafb2
     </parent>
 
     <modelVersion>4.0.0</modelVersion>
@@ -673,24 +669,6 @@
                 <version>${com.sun.istack.version}</version>
                 <type>jar</type>
             </dependency>
-            <dependency>
-                <groupId>javax.annotation</groupId>
-                <artifactId>javax.annotation-api</artifactId>
-                <version>${javax.annotation.version}</version>
-                <type>jar</type>
-            </dependency>
-            <dependency>
-                <groupId>org.wso2.orbit.javax.xml.bind</groupId>
-                <artifactId>jaxb-api</artifactId>
-                <version>${org.wso2.orbit.javax.xml.bind.version}</version>
-                <type>jar</type>
-            </dependency>
-            <dependency>
-                <groupId>com.sun.xml.bind</groupId>
-                <artifactId>jaxb-impl</artifactId>
-                <version>${com.sun.xml.bind.version}</version>
-                <type>jar</type>
-            </dependency>
         </dependencies>
     </dependencyManagement>
 
